--- conflicted
+++ resolved
@@ -8,19 +8,12 @@
 before_install:
 - sudo apt-get install jq
 - wget -O ~/codacy-coverage-reporter-assembly-latest.jar $(curl https://api.github.com/repos/codacy/codacy-coverage-reporter/releases/latest | jq -r .assets[0].browser_download_url)
-<<<<<<< HEAD
-install: true
-script:
-- mvn -version
-=======
-
 #remove this when done: {
 install: true
 script:
 - mvn -version
 # }
 
->>>>>>> e35b7d5e
 after_success:
 - java -cp ~/codacy-coverage-reporter-assembly-latest.jar com.codacy.CodacyCoverageReporter
   -l Java -r ./services/target/site/jacoco/jacoco.xml
