--- conflicted
+++ resolved
@@ -16,11 +16,7 @@
 - ./src/main/scripts/cd/before-deploy.sh  
 deploy:
 - provider: script
-<<<<<<< HEAD
   script: mvn -P release deploy -DskipTests=true -B -V -s travis-settings.xml
-=======
-  script: mvn -P release deploy -DskipTests=true -Dmaven.javadoc.skip=true -B -V -s travis-settings.xml
->>>>>>> 9e3971d1
   on:
     branch: develop
 - provider: script
