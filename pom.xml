--- conflicted
+++ resolved
@@ -258,11 +258,7 @@
       </snapshots>
       <id>central</id>
       <name>central</name>
-<<<<<<< HEAD
-      <url>https://repo1.maven.org/maven2</url>
-=======
       <url>https://repo1.maven.org</url>
->>>>>>> f8c75c20
     </repository>
   </repositories>
 
