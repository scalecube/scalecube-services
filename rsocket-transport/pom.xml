--- conflicted
+++ resolved
@@ -3,11 +3,7 @@
     <parent>
         <groupId>io.scalecube</groupId>
         <artifactId>scalecube-services-parent</artifactId>
-<<<<<<< HEAD
-        <version>2.0.12-SNAPSHOT</version>
-=======
         <version>2.0.13-SNAPSHOT</version>
->>>>>>> b3f0fc45
     </parent>
     <artifactId>rsocket-services-transport</artifactId>
     <name>Scalecube/RSocket-Transport</name>
