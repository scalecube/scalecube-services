--- conflicted
+++ resolved
@@ -1,4 +1,3 @@
-<<<<<<< HEAD
 package io.scalecube.services;
 
 import io.scalecube.services.api.Qualifier;
@@ -115,123 +114,4 @@
   public Address address() {
     return this.address;
   }
-}
-=======
-package io.scalecube.services;
-
-import io.scalecube.services.api.Qualifier;
-import io.scalecube.transport.Address;
-
-import java.util.HashMap;
-import java.util.Map;
-
-public class ServiceReference {
-
-  private String qualifier;
-  private String endpointId;
-  private String host;
-  private int port;
-  private String namespace;
-  private String contentType;
-  private Map<String, String> tags;
-  private String action;
-  private CommunicationMode mode;
-  private Address address;
-
-  /**
-   * @deprecated exposed only for deserialization purpose.
-   */
-  public ServiceReference() {}
-
-  public ServiceReference(ServiceMethodDefinition serviceMethodDefinition,
-      ServiceRegistration serviceRegistration,
-      ServiceEndpoint serviceEndpoint) {
-    this.endpointId = serviceEndpoint.id();
-    this.host = serviceEndpoint.host();
-    this.port = serviceEndpoint.port();
-    this.namespace = serviceRegistration.namespace();
-    this.contentType = mergeContentType(serviceMethodDefinition, serviceRegistration);
-    this.tags = mergeTags(serviceMethodDefinition, serviceRegistration, serviceEndpoint);
-    this.action = serviceMethodDefinition.getAction();
-    this.mode = serviceMethodDefinition.getCommunicationMode();
-    this.qualifier = Qualifier.asString(namespace, action);
-    this.address = Address.create(this.host(), this.port());
-  }
-
-  public CommunicationMode mode() {
-    return mode;
-  }
-
-  public String qualifier() {
-    return this.qualifier;
-  }
-
-  public String endpointId() {
-    return endpointId;
-  }
-
-  public String host() {
-    return host;
-  }
-
-  public int port() {
-    return port;
-  }
-
-  public String namespace() {
-    return namespace;
-  }
-
-  public String contentType() {
-    return contentType;
-  }
-
-  public Map<String, String> tags() {
-    return tags;
-  }
-
-  public String action() {
-    return action;
-  }
-
-  private Map<String, String> mergeTags(ServiceMethodDefinition serviceMethodDefinition,
-      ServiceRegistration serviceRegistration,
-      ServiceEndpoint serviceEndpoint) {
-    Map<String, String> tags = new HashMap<>();
-    tags.putAll(serviceEndpoint.tags());
-    tags.putAll(serviceRegistration.tags());
-    tags.putAll(serviceMethodDefinition.getTags());
-    return tags;
-  }
-
-  private String mergeContentType(ServiceMethodDefinition serviceMethodDefinition,
-      ServiceRegistration serviceRegistration) {
-    if (serviceMethodDefinition.getContentType() != null && !serviceMethodDefinition.getContentType().isEmpty()) {
-      return serviceMethodDefinition.getContentType();
-    }
-    if (serviceRegistration.contentType() != null && !serviceRegistration.contentType().isEmpty()) {
-      return serviceRegistration.contentType();
-    }
-    throw new IllegalArgumentException();
-  }
-
-  @Override
-  public String toString() {
-    return "ServiceReference{" +
-        "qualifier='" + qualifier + '\'' +
-        ", endpointId='" + endpointId + '\'' +
-        ", host='" + host + '\'' +
-        ", port=" + port +
-        ", namespace='" + namespace + '\'' +
-        ", contentType='" + contentType + '\'' +
-        ", tags=" + tags +
-        ", action='" + action + '\'' +
-        ", mode=" + mode +
-        '}';
-  }
-
-  public Address address() {
-    return this.address;
-  }
-}
->>>>>>> 6c01d896
+}