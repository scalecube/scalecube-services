--- conflicted
+++ resolved
@@ -1,8 +1,3 @@
-<<<<<<< HEAD
-<project xmlns:xsi="http://www.w3.org/2001/XMLSchema-instance"
-  xmlns="http://maven.apache.org/POM/4.0.0"
-  xsi:schemaLocation="http://maven.apache.org/POM/4.0.0 http://maven.apache.org/xsd/maven-4.0.0.xsd">
-=======
 <project xmlns="http://maven.apache.org/POM/4.0.0" xmlns:xsi="http://www.w3.org/2001/XMLSchema-instance" xsi:schemaLocation="http://maven.apache.org/POM/4.0.0 http://maven.apache.org/xsd/maven-4.0.0.xsd">
   <modelVersion>4.0.0</modelVersion>
 
@@ -12,27 +7,18 @@
     <version>2.7.2-SNAPSHOT</version>
   </parent>
 
->>>>>>> 32ffbde8
   <artifactId>scalecube-services-bytebuf-codec</artifactId>
 
   <dependencies>
     <dependency>
+      <groupId>${project.groupId}</groupId>
       <artifactId>scalecube-services-api</artifactId>
-      <groupId>${project.groupId}</groupId>
       <version>${project.version}</version>
     </dependency>
     <dependency>
+      <groupId>io.netty</groupId>
       <artifactId>netty-buffer</artifactId>
-      <groupId>io.netty</groupId>
     </dependency>
   </dependencies>
 
-  <modelVersion>4.0.0</modelVersion>
-
-  <parent>
-    <artifactId>scalecube-services-parent</artifactId>
-    <groupId>io.scalecube</groupId>
-    <version>2.7.1-SNAPSHOT</version>
-  </parent>
-
 </project>