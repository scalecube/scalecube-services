--- conflicted
+++ resolved
@@ -204,11 +204,7 @@
       Collection<ServiceEndpoint> endpoints = getEndpointsFromGroup(serviceGroup);
 
       sink.next(
-<<<<<<< HEAD
-          ServiceGroupDiscoveryEvent.newEndpointAddedToGroup(groupId, serviceEndpoint, endpoints));
-=======
-          ServiceDiscoveryGroupEvent.endpointAddedToGroup(groupId, serviceEndpoint, endpoints));
->>>>>>> bd1da133
+          ServiceDiscoveryGroupEvent.newEndpointAddedToGroup(groupId, serviceEndpoint, endpoints));
 
       LOGGER.trace(
           "Added service endpoint {} to group {} (size now {})",
@@ -218,11 +214,7 @@
 
       if (endpoints.size() == serviceGroup.size()) {
         LOGGER.info("Service group {} added to the cluster", serviceGroup);
-<<<<<<< HEAD
-        groupDiscoveryEvent = ServiceGroupDiscoveryEvent.newGroupAdded(groupId, endpoints);
-=======
-        groupDiscoveryEvent = ServiceDiscoveryGroupEvent.groupRegistered(groupId, endpoints);
->>>>>>> bd1da133
+        groupDiscoveryEvent = ServiceDiscoveryGroupEvent.newGroupAdded(groupId, endpoints);
       }
     }
     if (discoveryEvent.isEndpointRemoved()) {
@@ -238,12 +230,8 @@
       Collection<ServiceEndpoint> endpoints = getEndpointsFromGroup(serviceGroup);
 
       sink.next(
-<<<<<<< HEAD
-          ServiceGroupDiscoveryEvent.newEndpointRemovedFromGroup(
+          ServiceDiscoveryGroupEvent.newEndpointRemovedFromGroup(
               groupId, serviceEndpoint, endpoints));
-=======
-          ServiceDiscoveryGroupEvent.endpointRemovedFromGroup(groupId, serviceEndpoint, endpoints));
->>>>>>> bd1da133
 
       LOGGER.trace(
           "Removed service endpoint {} from group {} (size now {})",
@@ -253,11 +241,7 @@
 
       if (endpoints.isEmpty()) {
         LOGGER.info("Service group {} removed from the cluster", serviceGroup);
-<<<<<<< HEAD
-        groupDiscoveryEvent = ServiceGroupDiscoveryEvent.newGroupRemoved(groupId);
-=======
-        groupDiscoveryEvent = ServiceDiscoveryGroupEvent.groupUnregistered(groupId);
->>>>>>> bd1da133
+        groupDiscoveryEvent = ServiceDiscoveryGroupEvent.newGroupRemoved(groupId);
       }
     }
 
