--- conflicted
+++ resolved
@@ -12,12 +12,7 @@
 import io.scalecube.services.ServiceEndpoint;
 import io.scalecube.services.discovery.ScalecubeServiceDiscovery;
 import io.scalecube.services.discovery.api.ServiceDiscovery;
-<<<<<<< HEAD
 import io.scalecube.services.transport.rsocket.experimental.builder.RSocketByNettyTcp;
-=======
-import io.scalecube.services.transport.api.HeadersCodec;
-import io.scalecube.services.transport.rsocket.RSocketServiceTransport;
->>>>>>> 32ffbde8
 import java.nio.file.Path;
 import java.util.List;
 import java.util.Optional;
@@ -66,18 +61,8 @@
   }
 
   private static ServiceTransportBootstrap serviceTransport(
-<<<<<<< HEAD
       int numOfThreads, ServiceTransportBootstrap opts, Config config) {
     return opts.transportProvider(RSocketByNettyTcp.builder().build()).port(config.servicePort());
-=======
-      ServiceTransportBootstrap opts, int numOfThreads, Config config) {
-    return opts //
-        .port(config.servicePort())
-        .serviceTransport(
-            () ->
-                new RSocketServiceTransport(
-                    numOfThreads, HeadersCodec.getInstance("application/json")));
->>>>>>> 32ffbde8
   }
 
   private static ServiceDiscovery serviceDiscovery(ServiceEndpoint serviceEndpoint, Config config) {
