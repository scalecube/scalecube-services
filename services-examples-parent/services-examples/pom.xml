--- conflicted
+++ resolved
@@ -1,8 +1,3 @@
-<<<<<<< HEAD
-<project xmlns:xsi="http://www.w3.org/2001/XMLSchema-instance"
-  xmlns="http://maven.apache.org/POM/4.0.0"
-  xsi:schemaLocation="http://maven.apache.org/POM/4.0.0 http://maven.apache.org/xsd/maven-4.0.0.xsd">
-=======
 <project xmlns="http://maven.apache.org/POM/4.0.0" xmlns:xsi="http://www.w3.org/2001/XMLSchema-instance" xsi:schemaLocation="http://maven.apache.org/POM/4.0.0 http://maven.apache.org/xsd/maven-4.0.0.xsd">
   <modelVersion>4.0.0</modelVersion>
 
@@ -12,65 +7,56 @@
     <version>2.7.3-SNAPSHOT</version>
   </parent>
 
->>>>>>> 999f4393
   <artifactId>scalecube-services-examples</artifactId>
 
   <dependencies>
     <dependency>
+      <groupId>io.scalecube</groupId>
       <artifactId>scalecube-services</artifactId>
-      <groupId>io.scalecube</groupId>
       <version>${project.version}</version>
     </dependency>
 
     <dependency>
+      <groupId>io.scalecube</groupId>
       <artifactId>scalecube-services-transport-rsocket</artifactId>
-      <groupId>io.scalecube</groupId>
       <version>${project.version}</version>
     </dependency>
 
     <dependency>
+      <groupId>io.scalecube</groupId>
       <artifactId>scalecube-services-transport-jackson</artifactId>
-      <groupId>io.scalecube</groupId>
       <version>${project.version}</version>
     </dependency>
     <dependency>
+      <groupId>io.scalecube</groupId>
       <artifactId>scalecube-services-transport-protostuff</artifactId>
-      <groupId>io.scalecube</groupId>
       <version>${project.version}</version>
     </dependency>
 
     <dependency>
+      <groupId>io.scalecube</groupId>
       <artifactId>scalecube-services-discovery</artifactId>
-      <groupId>io.scalecube</groupId>
       <version>${project.version}</version>
     </dependency>
 
     <dependency>
+      <groupId>it.unimi.dsi</groupId>
       <artifactId>fastutil</artifactId>
-      <groupId>it.unimi.dsi</groupId>
       <version>8.1.1</version>
     </dependency>
 
     <dependency>
+      <groupId>org.slf4j</groupId>
       <artifactId>slf4j-api</artifactId>
-      <groupId>org.slf4j</groupId>
     </dependency>
     <dependency>
+      <groupId>org.apache.logging.log4j</groupId>
       <artifactId>log4j-slf4j-impl</artifactId>
-      <groupId>org.apache.logging.log4j</groupId>
     </dependency>
     <dependency>
+      <groupId>org.apache.logging.log4j</groupId>
       <artifactId>log4j-core</artifactId>
-      <groupId>org.apache.logging.log4j</groupId>
     </dependency>
   </dependencies>
 
-  <modelVersion>4.0.0</modelVersion>
-
-  <parent>
-    <artifactId>scalecube-services-examples-parent</artifactId>
-    <groupId>io.scalecube</groupId>
-    <version>2.7.2-SNAPSHOT</version>
-  </parent>
-
 </project>