--- conflicted
+++ resolved
@@ -26,15 +26,7 @@
     Microservices seed =
         Microservices.builder()
             .discovery(ScalecubeServiceDiscovery::new)
-<<<<<<< HEAD
-            .transport(opt -> opt
-                .transportProvider(null)
-                .host("host")
-                .port(9000)
-            )
-=======
             .transport(opts -> opts.serviceTransport(RSocketServiceTransport::new))
->>>>>>> 32ffbde8
             .startAwait();
 
     // Construct a ScaleCube node which joins the cluster hosting the Greeting Service
@@ -44,11 +36,7 @@
                 serviceEndpoint ->
                     new ScalecubeServiceDiscovery(serviceEndpoint)
                         .options(opts -> opts.seedMembers(seed.discovery().address())))
-<<<<<<< HEAD
-            .transport(ServiceTransports::rsocketServiceTransport)
-=======
             .transport(opts -> opts.serviceTransport(RSocketServiceTransport::new))
->>>>>>> 32ffbde8
             .services(new GreetingServiceImpl())
             .startAwait();
 
