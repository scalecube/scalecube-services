--- conflicted
+++ resolved
@@ -28,23 +28,11 @@
             <groupId>${project.groupId}</groupId>
             <artifactId>scalecube-streams</artifactId>
             <version>${project.version}</version>
-<<<<<<< HEAD
         </dependency>
-
-
-=======
-        </dependency>
-        <!-- Jackson deps -->
         <dependency>
             <groupId>com.fasterxml.jackson.core</groupId>
             <artifactId>jackson-core</artifactId>
         </dependency>
-        <dependency>
-            <groupId>com.fasterxml.jackson.core</groupId>
-            <artifactId>jackson-databind</artifactId>
-        </dependency>
-
->>>>>>> ca4048b5
     </dependencies>
 
     <build>
