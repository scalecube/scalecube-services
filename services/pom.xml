--- conflicted
+++ resolved
@@ -1,9 +1,4 @@
 <?xml version="1.0" encoding="UTF-8"?>
-<<<<<<< HEAD
-<project xmlns:xsi="http://www.w3.org/2001/XMLSchema-instance"
-  xmlns="http://maven.apache.org/POM/4.0.0"
-  xsi:schemaLocation="http://maven.apache.org/POM/4.0.0 http://maven.apache.org/xsd/maven-4.0.0.xsd">
-=======
 <project xmlns="http://maven.apache.org/POM/4.0.0" xmlns:xsi="http://www.w3.org/2001/XMLSchema-instance" xsi:schemaLocation="http://maven.apache.org/POM/4.0.0 http://maven.apache.org/xsd/maven-4.0.0.xsd">
   <modelVersion>4.0.0</modelVersion>
 
@@ -13,84 +8,75 @@
     <version>2.7.3-SNAPSHOT</version>
   </parent>
 
->>>>>>> 999f4393
   <artifactId>scalecube-services</artifactId>
+  <packaging>jar</packaging>
 
   <dependencies>
     <dependency>
+      <groupId>io.scalecube</groupId>
       <artifactId>scalecube-services-api</artifactId>
-      <groupId>io.scalecube</groupId>
       <version>${project.version}</version>
     </dependency>
 
     <dependency>
+      <groupId>io.projectreactor</groupId>
       <artifactId>reactor-core</artifactId>
-      <groupId>io.projectreactor</groupId>
     </dependency>
 
     <dependency>
+      <groupId>io.dropwizard.metrics</groupId>
       <artifactId>metrics-core</artifactId>
-      <groupId>io.dropwizard.metrics</groupId>
     </dependency>
 
     <dependency>
+      <groupId>org.jctools</groupId>
       <artifactId>jctools-core</artifactId>
-      <groupId>org.jctools</groupId>
     </dependency>
 
     <!-- Tests -->
     <dependency>
+      <groupId>io.scalecube</groupId>
       <artifactId>scalecube-services-discovery</artifactId>
-      <groupId>io.scalecube</groupId>
+      <version>${project.version}</version>
       <scope>test</scope>
-      <version>${project.version}</version>
     </dependency>
 
     <dependency>
+      <groupId>io.scalecube</groupId>
       <artifactId>scalecube-services-transport-rsocket</artifactId>
-      <groupId>io.scalecube</groupId>
+      <version>${project.version}</version>
       <scope>test</scope>
-      <version>${project.version}</version>
     </dependency>
 
     <dependency>
+      <groupId>io.scalecube</groupId>
       <artifactId>scalecube-services-bytebuf-codec</artifactId>
-      <groupId>io.scalecube</groupId>
+      <version>${project.version}</version>
       <scope>test</scope>
-      <version>${project.version}</version>
     </dependency>
     <dependency>
+      <groupId>io.scalecube</groupId>
       <artifactId>scalecube-services-transport-jackson</artifactId>
-      <groupId>io.scalecube</groupId>
+      <version>${project.version}</version>
       <scope>test</scope>
-      <version>${project.version}</version>
     </dependency>
     <dependency>
+      <groupId>io.scalecube</groupId>
       <artifactId>scalecube-services-transport-protostuff</artifactId>
-      <groupId>io.scalecube</groupId>
+      <version>${project.version}</version>
       <scope>test</scope>
-      <version>${project.version}</version>
     </dependency>
 
     <dependency>
+      <groupId>org.apache.logging.log4j</groupId>
       <artifactId>log4j-slf4j-impl</artifactId>
-      <groupId>org.apache.logging.log4j</groupId>
       <scope>test</scope>
     </dependency>
     <dependency>
+      <groupId>org.apache.logging.log4j</groupId>
       <artifactId>log4j-core</artifactId>
-      <groupId>org.apache.logging.log4j</groupId>
       <scope>test</scope>
     </dependency>
   </dependencies>
 
-  <modelVersion>4.0.0</modelVersion>
-  <packaging>jar</packaging>
-
-  <parent>
-    <artifactId>scalecube-services-parent</artifactId>
-    <groupId>io.scalecube</groupId>
-    <version>2.7.2-SNAPSHOT</version>
-  </parent>
-
 </project>