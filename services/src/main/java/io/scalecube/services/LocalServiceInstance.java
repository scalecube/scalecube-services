--- conflicted
+++ resolved
@@ -6,11 +6,8 @@
 import io.scalecube.transport.Address;
 import io.scalecube.transport.Message;
 
-<<<<<<< HEAD
 import rx.Observable;
 
-=======
->>>>>>> f6f8eb59
 import java.lang.reflect.InvocationTargetException;
 import java.lang.reflect.Method;
 import java.util.Collections;
@@ -62,10 +59,6 @@
     checkArgument(request != null, "message can't be null");
     final Method method = this.methods.get(request.header(ServiceHeaders.METHOD));
     return invokeMethod(request, method);
-<<<<<<< HEAD
-
-=======
->>>>>>> f6f8eb59
   }
 
   private Object invoke(final Message request, final Method method)
@@ -81,7 +74,6 @@
     }
     return result;
   }
-<<<<<<< HEAD
 
   @Override
   public Observable<Message> listen(Message request) {
@@ -105,29 +97,15 @@
 
     final CompletableFuture<Message> resultMessage = new CompletableFuture<>();
     try {
-=======
-
-  private CompletableFuture<Message> invokeMethod(final Message request, final Method method) {
-
-    final CompletableFuture<Message> resultMessage = new CompletableFuture<>();
-    try {
->>>>>>> f6f8eb59
       final Object result = invoke(request, method);
       if (result instanceof CompletableFuture) {
         final CompletableFuture<?> resultFuture = (CompletableFuture<?>) result;
         resultFuture.whenComplete((success, error) -> {
           if (error == null) {
-<<<<<<< HEAD
             if (Reflect.parameterizedReturnType(method).equals(Message.class)) {
               resultMessage.complete((Message) success);
             } else {
               resultMessage.complete(Messages.asResponse(success, request.correlationId()));
-=======
-            if (ServiceInjector.extractParameterizedReturnType(method).equals(Message.class)) {
-              resultMessage.complete((Message) success);
-            } else {
-              resultMessage.complete(asResponseMessage(success, request.correlationId()));
->>>>>>> f6f8eb59
             }
           } else {
             resultMessage.completeExceptionally(error);
@@ -139,17 +117,6 @@
     }
 
     return resultMessage;
-  }
-
-  private Message asResponseMessage(Object data, String correlationId) {
-    if (data instanceof Message) {
-      return (Message) data;
-    } else {
-      return Message.builder()
-          .data(data)
-          .correlationId(correlationId)
-          .build();
-    }
   }
 
 
