package io.scalecube.services;

import static com.google.common.base.Preconditions.checkArgument;

import io.scalecube.services.ServicesConfig.Builder.ServiceConfig;
import io.scalecube.services.metrics.Metrics;
import io.scalecube.streams.StreamMessage;
import io.scalecube.transport.Address;

import rx.Observable;

import java.lang.reflect.Method;
import java.util.Collection;
import java.util.Collections;
import java.util.Map;
import java.util.concurrent.CompletableFuture;

/**
 * Local service instance invokes the service instance hosted on this local process.
 * 
 *
 */
public class LocalServiceInstance implements ServiceInstance {

  private final Object serviceObject;
  private final Map<String, Method> methods;
  private final String serviceName;
  private final String memberId;
  private final Map<String, String> tags;
  private final Address address;
  private final Metrics metrics;

  /**
   * LocalServiceInstance instance constructor.
   * 
   * @param serviceObject the instance of the service configurations.
   * @param memberId the Cluster memberId of this instance.
   * @param serviceName the qualifier name of the service.
   * @param methods the java methods of the service.
   * @param metrics factory measuring service kpis
   */
  public LocalServiceInstance(Object serviceObject,
      Map<String, String> tags,
      Address address, String memberId, String serviceName,
      Map<String, Method> methods, Metrics metrics) {
    checkArgument(serviceObject != null, "serviceObject can't be null");
    checkArgument(address != null, "address can't be null");
    checkArgument(memberId != null, "memberId can't be null");
    checkArgument(serviceName != null, "serviceName can't be null");
    checkArgument(methods != null, "methods can't be null");

    this.serviceObject = serviceObject;
    this.serviceName = serviceName;
    this.methods = Collections.unmodifiableMap(methods);
    this.tags = Collections.unmodifiableMap(tags);
    this.memberId = memberId;
    this.address = address;
    this.metrics = metrics;

  }

  public LocalServiceInstance(ServiceConfig serviceConfig, Address address, String memberId, String serviceName,
      Map<String, Method> method) {
    this(serviceConfig.getService(), serviceConfig.getTags(), address, memberId, serviceName, method, null);
  }

  @Override
  public CompletableFuture<StreamMessage> invoke(final StreamMessage request) {
<<<<<<< HEAD
    return invoke(request, StreamMessage.class);
  }

  @Override
  public Observable<StreamMessage> listen(StreamMessage request) {
    return listen(request, StreamMessage.class);
  }

  @Override
  public <TYPE> CompletableFuture<StreamMessage> invoke(StreamMessage request, Class<TYPE> responseType) {
    checkArgument(request != null, "message can't be null");

=======
    checkArgument(request != null, "message can't be null");

>>>>>>> ca4048b5
    final Method method = this.methods.get(Messages.qualifierOf(request).getAction());
    return invokeMethod(request, method);
  }
  
  @Override
<<<<<<< HEAD
  public <RESP_TYPE> Observable<RESP_TYPE> listen(StreamMessage request, Class<RESP_TYPE> responseType) {
    checkArgument(request != null, "message can't be null.");
    final Method method = getMethod(request);
    checkArgument(method.getReturnType().equals(Observable.class), "subscribe method must return Observable.");
    Observable<RESP_TYPE> observable = null;
    try {
      observable = Reflect.invoke(serviceObject, method, request);
      return observable.map(message -> {
        Metrics.mark(metrics, this.serviceObject.getClass(), method.getName(), "onNext");
        return message;
=======
  public Observable<StreamMessage> listen(StreamMessage request) {
    checkArgument(request != null, "message can't be null.");

    final Method method = getMethod(request);
    checkArgument(method.getReturnType().equals(Observable.class), "subscribe method must return Observable.");

    try {
      final Observable<?> observable = Reflect.invoke(serviceObject, method, request);
      return observable.map(message -> {
        Metrics.mark(metrics, this.serviceObject.getClass(), method.getName(), "onNext");
        return StreamMessage.from(request).data(message).build();
>>>>>>> ca4048b5
      });

    } catch (Exception ex) {
      Metrics.mark(metrics, this.serviceObject.getClass(), method.getName(), "error");
<<<<<<< HEAD

      return Observable.error(ex);
    }
  }

  private <TYPE> CompletableFuture<StreamMessage> invokeMethod(final StreamMessage request, final Method method) {
=======
      return Observable.from(new StreamMessage[] {Messages.asError(ex)});
    }
  }

  private CompletableFuture<StreamMessage> invokeMethod(final StreamMessage request, final Method method) {
>>>>>>> ca4048b5

    final CompletableFuture<StreamMessage> resultMessage = new CompletableFuture<>();
    try {
      Metrics.mark(metrics, this.serviceObject.getClass(), method.getName(), "request");
      final Object result = Reflect.invoke(this.serviceObject, method, request);
      if (result instanceof CompletableFuture) {
        final CompletableFuture<?> resultFuture = (CompletableFuture<?>) result;
        resultFuture.whenComplete((success, error) -> {
          if (error == null) {
            Metrics.mark(metrics, this.serviceObject.getClass(), method.getName(), "response");
            if (Reflect.parameterizedReturnType(method).equals(StreamMessage.class)) {
              resultMessage.complete((StreamMessage) success);
            } else {
<<<<<<< HEAD
              resultMessage.complete(StreamMessage.from(request).data(success).build());
=======
              resultMessage.complete(StreamMessage.builder().data(success).build());
>>>>>>> ca4048b5
            }
          } else {
            Metrics.mark(metrics, this.serviceObject.getClass(), method.getName(), "error");
            resultMessage.completeExceptionally(error);
          }
        });
      } else if (result == null) {
        resultMessage.complete(StreamMessage.from(request).data(null).build());
      }
    } catch (Exception ex) {
      Metrics.mark(metrics, this.serviceObject.getClass(), method.getName(), "exception");
      resultMessage.completeExceptionally(ex);
    }

    return resultMessage;
  }

  public String serviceName() {
    return serviceName;
  }

  @Override
  public String memberId() {
    return this.memberId;
  }

  @Override
  public Boolean isLocal() {
    return true;
  }

  @Override
  public String toString() {
    return "LocalServiceInstance [serviceObject=" + serviceObject + ", memberId=" + memberId + "]";
  }


  @Override
  public Map<String, String> tags() {
    return Collections.unmodifiableMap(tags);
  }

  @Override
  public Address address() {
    return this.address;
  }

  public Object serviceObject() {
    return this.serviceObject;
  }


  public Method getMethod(StreamMessage request) {
    return this.methods.get(Messages.qualifierOf(request).getAction());
  }

  @Override
  public boolean methodExists(String methodName) {
    return methods.containsKey(methodName);
  }


  @Override
  public void checkMethodExists(String methodName) {
    checkArgument(methodExists(methodName), "instance has no such requested method");
  }

  @Override
  public Collection<String> methods() {
    return methods.keySet();
  }
}<|MERGE_RESOLUTION|>--- conflicted
+++ resolved
@@ -66,7 +66,6 @@
 
   @Override
   public CompletableFuture<StreamMessage> invoke(final StreamMessage request) {
-<<<<<<< HEAD
     return invoke(request, StreamMessage.class);
   }
 
@@ -79,16 +78,12 @@
   public <TYPE> CompletableFuture<StreamMessage> invoke(StreamMessage request, Class<TYPE> responseType) {
     checkArgument(request != null, "message can't be null");
 
-=======
-    checkArgument(request != null, "message can't be null");
-
->>>>>>> ca4048b5
     final Method method = this.methods.get(Messages.qualifierOf(request).getAction());
     return invokeMethod(request, method);
   }
-  
+
+
   @Override
-<<<<<<< HEAD
   public <RESP_TYPE> Observable<RESP_TYPE> listen(StreamMessage request, Class<RESP_TYPE> responseType) {
     checkArgument(request != null, "message can't be null.");
     final Method method = getMethod(request);
@@ -99,37 +94,16 @@
       return observable.map(message -> {
         Metrics.mark(metrics, this.serviceObject.getClass(), method.getName(), "onNext");
         return message;
-=======
-  public Observable<StreamMessage> listen(StreamMessage request) {
-    checkArgument(request != null, "message can't be null.");
-
-    final Method method = getMethod(request);
-    checkArgument(method.getReturnType().equals(Observable.class), "subscribe method must return Observable.");
-
-    try {
-      final Observable<?> observable = Reflect.invoke(serviceObject, method, request);
-      return observable.map(message -> {
-        Metrics.mark(metrics, this.serviceObject.getClass(), method.getName(), "onNext");
-        return StreamMessage.from(request).data(message).build();
->>>>>>> ca4048b5
       });
 
     } catch (Exception ex) {
       Metrics.mark(metrics, this.serviceObject.getClass(), method.getName(), "error");
-<<<<<<< HEAD
 
       return Observable.error(ex);
     }
   }
 
   private <TYPE> CompletableFuture<StreamMessage> invokeMethod(final StreamMessage request, final Method method) {
-=======
-      return Observable.from(new StreamMessage[] {Messages.asError(ex)});
-    }
-  }
-
-  private CompletableFuture<StreamMessage> invokeMethod(final StreamMessage request, final Method method) {
->>>>>>> ca4048b5
 
     final CompletableFuture<StreamMessage> resultMessage = new CompletableFuture<>();
     try {
@@ -143,11 +117,7 @@
             if (Reflect.parameterizedReturnType(method).equals(StreamMessage.class)) {
               resultMessage.complete((StreamMessage) success);
             } else {
-<<<<<<< HEAD
               resultMessage.complete(StreamMessage.from(request).data(success).build());
-=======
-              resultMessage.complete(StreamMessage.builder().data(success).build());
->>>>>>> ca4048b5
             }
           } else {
             Metrics.mark(metrics, this.serviceObject.getClass(), method.getName(), "error");
