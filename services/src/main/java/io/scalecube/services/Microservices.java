package io.scalecube.services;

import io.scalecube.net.Address;
import io.scalecube.services.api.ServiceMessage;
import io.scalecube.services.auth.Authenticator;
import io.scalecube.services.auth.DelegatingAuthenticator;
import io.scalecube.services.auth.PrincipalMapper;
import io.scalecube.services.discovery.api.ServiceDiscovery;
import io.scalecube.services.discovery.api.ServiceDiscoveryEvent;
import io.scalecube.services.exceptions.DefaultErrorMapper;
import io.scalecube.services.exceptions.ServiceProviderErrorMapper;
import io.scalecube.services.gateway.Gateway;
import io.scalecube.services.gateway.GatewayOptions;
import io.scalecube.services.inject.ScalecubeServiceFactory;
import io.scalecube.services.methods.MethodInfo;
import io.scalecube.services.methods.ServiceMethodInvoker;
import io.scalecube.services.methods.ServiceMethodRegistry;
import io.scalecube.services.methods.ServiceMethodRegistryImpl;
import io.scalecube.services.registry.ServiceRegistryImpl;
import io.scalecube.services.registry.api.ServiceRegistry;
import io.scalecube.services.routing.RoundRobinServiceRouter;
import io.scalecube.services.routing.Routers;
import io.scalecube.services.transport.api.ClientTransport;
import io.scalecube.services.transport.api.DataCodec;
import io.scalecube.services.transport.api.ServerTransport;
import io.scalecube.services.transport.api.ServiceMessageDataDecoder;
import io.scalecube.services.transport.api.ServiceTransport;
import java.lang.management.ManagementFactory;
import java.util.ArrayList;
import java.util.Arrays;
import java.util.Collection;
import java.util.Collections;
import java.util.HashMap;
import java.util.List;
import java.util.Map;
import java.util.Objects;
import java.util.Optional;
import java.util.StringJoiner;
import java.util.UUID;
import java.util.concurrent.CopyOnWriteArrayList;
import java.util.function.Function;
import java.util.function.Supplier;
import java.util.stream.Collectors;
import java.util.stream.Stream;
import javax.management.MBeanServer;
import javax.management.ObjectName;
import javax.management.StandardMBean;
import org.slf4j.Logger;
import org.slf4j.LoggerFactory;
import reactor.core.Disposable;
import reactor.core.publisher.Flux;
import reactor.core.publisher.Mono;
import reactor.core.publisher.MonoProcessor;
import reactor.core.scheduler.Scheduler;
import reactor.core.scheduler.Schedulers;

/**
 * The ScaleCube-Services module enables to provision and consuming microservices in a cluster.
 * ScaleCube-Services provides Reactive application development platform for building distributed
 * applications Using microservices and fast data on a message-driven runtime that scales
 * transparently on multi-core, multi-process and/or multi-machines Most microservices frameworks
 * focus on making it easy to build individual microservices. ScaleCube allows developers to run a
 * whole system of microservices from a single command. removing most of the boilerplate code,
 * ScaleCube-Services focuses development on the essence of the service and makes it easy to create
 * explicit and typed protocols that compose. True isolation is achieved through shared-nothing
 * design. This means the services in ScaleCube are autonomous, loosely coupled and mobile (location
 * transparent)—necessary requirements for resilance and elasticity ScaleCube services requires
 * developers only to two simple Annotations declaring a Service but not regards how you build the
 * service component itself. the Service component is simply java class that implements the service
 * Interface and ScaleCube take care for the rest of the magic. it derived and influenced by Actor
 * model and reactive and streaming patters but does not force application developers to it.
 * ScaleCube-Services is not yet-anther RPC system in the sense its is cluster aware to provide:
 *
 * <ul>
 *   <li>location transparency and discovery of service instances.
 *   <li>fault tolerance using gossip and failure detection.
 *   <li>share nothing - fully distributed and decentralized architecture.
 *   <li>Provides fluent, java 8 lambda apis.
 *   <li>Embeddable and lightweight.
 *   <li>utilizes completable futures but primitives and messages can be used as well completable
 *       futures gives the advantage of composing and chaining service calls and service results.
 *   <li>low latency
 *   <li>supports routing extensible strategies when selecting service end-points
 * </ul>
 *
 * <b>basic usage example:</b>
 *
 * <pre>{@code
 * // Define a service interface and implement it:
 * &#64; Service
 * public interface GreetingService {
 *      &#64; ServiceMethod
 *      Mono<String> sayHello(String string);
 *  }
 *
 *  public class GreetingServiceImpl implements GreetingService {
 *    &#64; Override
 *    public Mono<String> sayHello(String name) {
 *      return Mono.just("hello to: " + name);
 *    }
 *  }
 *
 *  // Build a microservices cluster instance:
 *  Microservices microservices = Microservices.builder()
 *       // Introduce GreetingServiceImpl pojo as a micro-service:
 *      .services(new GreetingServiceImpl())
 *      .startAwait();
 *
 *  // Create microservice proxy to GreetingService.class interface:
 *  GreetingService service = microservices.call()
 *      .api(GreetingService.class);
 *
 *  // Invoke the greeting service async:
 *  service.sayHello("joe").subscribe(resp->{
 *    // handle response
 *  });
 *
 * }</pre>
 */
public final class Microservices {

  public static final Logger LOGGER = LoggerFactory.getLogger(Microservices.class);

  private final String id = generateId();
  private final Map<String, String> tags;
  private final MicroservicesContext context;
  private final ServiceFactory serviceFactory;
  private final ServiceRegistry serviceRegistry;
  private final ServiceMethodRegistry methodRegistry;
  private final Authenticator<Object> defaultAuthenticator;
  private final ServiceTransportBootstrap transportBootstrap;
  private final GatewayBootstrap gatewayBootstrap;
  private final ServiceDiscoveryBootstrap discoveryBootstrap;
  private final ServiceProviderErrorMapper defaultErrorMapper;
  private final ServiceMessageDataDecoder defaultDataDecoder;
  private final String contentType;
  private final PrincipalMapper<Object, Object> principalMapper;
  private final MonoProcessor<Void> shutdown = MonoProcessor.create();
  private final MonoProcessor<Void> onShutdown = MonoProcessor.create();

  private Microservices(Builder builder) {
    this.tags = new HashMap<>(builder.tags);

    this.serviceFactory = builder.serviceFactory;

    this.serviceRegistry = builder.serviceRegistry;
    this.methodRegistry = builder.methodRegistry;
    this.defaultAuthenticator = builder.authenticator;
    this.gatewayBootstrap = builder.gatewayBootstrap;
    this.discoveryBootstrap = builder.discoveryBootstrap;
    this.transportBootstrap = builder.transportBootstrap;
    this.defaultErrorMapper = builder.errorMapper;
    this.defaultDataDecoder = builder.dataDecoder;
    this.contentType = builder.contentType;
    this.principalMapper = builder.principalMapper;
    this.context = new Context();

    // Setup cleanup
    shutdown
        .then(doShutdown())
        .doFinally(s -> onShutdown.onComplete())
        .subscribe(
            null, ex -> LOGGER.warn("[{}][doShutdown] Exception occurred: {}", id, ex.toString()));
  }

  public static Builder builder() {
    return new Builder();
  }

  public String id() {
    return this.id;
  }

  private static String generateId() {
    UUID uuid = UUID.randomUUID();
    return Long.toHexString(uuid.getMostSignificantBits())
        + Long.toHexString(uuid.getLeastSignificantBits());
  }

  @Override
  public String toString() {
    return "Microservices@" + id;
  }

  private Mono<Microservices> start() {
    LOGGER.info("[{}][start] Starting", id);

    // Create bootstrap scheduler
    Scheduler scheduler = Schedulers.newSingle(toString(), true);
    return transportBootstrap
        .start(this)
        // because ServiceTransportBootstrap#address may return nullable value in local case
        .map(transport -> (Supplier<Address>) transport::address)
        .flatMap(this::initializeServiceEndpoint)
        .flatMap(this.discoveryBootstrap::createInstance)
        .publishOn(scheduler)
<<<<<<< HEAD
        .then(this.serviceFactory.initializeServices(this.context))
        .doOnNext(this::registerInMethodRegistry)
        .publishOn(scheduler)
        .then(startGateway())
        .publishOn(scheduler)
        .then(Mono.fromCallable(() -> JmxMonitorMBean.start(this)))
        .then(this.discoveryBootstrap.startListen(this))
        .publishOn(scheduler)
        .thenReturn(this)
=======
        .flatMap(
            transportBootstrap -> {
              final ServiceCall call = call();
              final Address serviceAddress = transportBootstrap.transportAddress;

              final ServiceEndpoint.Builder serviceEndpointBuilder =
                  ServiceEndpoint.builder()
                      .id(id)
                      .address(serviceAddress)
                      .contentTypes(DataCodec.getAllContentTypes())
                      .tags(tags);

              // invoke service providers and register services
              List<Object> serviceInstances =
                  serviceProviders.stream()
                      .flatMap(serviceProvider -> serviceProvider.provide(call).stream())
                      .peek(this::registerInMethodRegistry)
                      .peek(
                          serviceInfo ->
                              serviceEndpointBuilder.appendServiceRegistrations(
                                  ServiceScanner.scanServiceInfo(serviceInfo)))
                      .map(ServiceInfo::serviceInstance)
                      .collect(Collectors.toList());

              if (transportBootstrap == ServiceTransportBootstrap.NULL_INSTANCE
                  && !serviceInstances.isEmpty()) {
                LOGGER.warn("[{}] ServiceTransport is not set", this.id());
              }

              return discoveryBootstrap
                  .createInstance(serviceEndpointBuilder.build())
                  .publishOn(scheduler)
                  .then(startGateway(call))
                  .publishOn(scheduler)
                  .then(Mono.fromCallable(() -> Injector.inject(this, serviceInstances)))
                  .then(Mono.fromCallable(() -> JmxMonitorMBean.start(this)))
                  .then(discoveryBootstrap.startListen(this))
                  .publishOn(scheduler)
                  .thenReturn(this);
            })
>>>>>>> bf27bbf1
        .onErrorResume(
            ex -> {
              // return original error then shutdown
              return Mono.whenDelayError(Mono.error(ex), shutdown()).cast(Microservices.class);
            })
        .doOnSuccess(m -> LOGGER.info("[{}][start] Started", id))
        .doOnTerminate(scheduler::dispose);
  }

  private Mono<ServiceEndpoint> initializeServiceEndpoint(Supplier<Address> serviceAddress) {
    Mono<? extends Collection<ServiceDefinition>> serviceDefinitionsMono =
        Mono.defer(() -> this.serviceFactory.getServiceDefinitions(this.context));
    return serviceDefinitionsMono.map(
        serviceDefinitions -> {
          final ServiceEndpoint.Builder serviceEndpointBuilder =
              ServiceEndpoint.builder()
                  .id(this.id)
                  .address(serviceAddress.get())
                  .contentTypes(DataCodec.getAllContentTypes())
                  .tags(this.tags);
          serviceDefinitions.forEach(
              serviceDefinition ->
                  serviceEndpointBuilder.appendServiceRegistrations(
                      ServiceScanner.scanServiceDefinition(serviceDefinition)));
          return serviceEndpointBuilder.build();
        });
  }

  private void registerInMethodRegistry(Collection<ServiceInfo> services) {
    services.stream()
        .map(
            serviceInfo ->
                ServiceInfo.from(serviceInfo)
                    .errorMapperIfAbsent(this.defaultErrorMapper)
                    .dataDecoderIfAbsent(this.defaultDataDecoder)
                    .authenticatorIfAbsent(this.defaultAuthenticator)
                    .principalMapperIfAbsent(this.principalMapper)
                    .build())
        .forEach(methodRegistry::registerService);
  }

  private Mono<GatewayBootstrap> startGateway() {
    return gatewayBootstrap.start(this, new GatewayOptions().call(this.call()));
  }

  public Address serviceAddress() {
    return transportBootstrap.transportAddress;
  }

  /**
   * Creates new instance {@code ServiceCall}.
   *
   * @return new {@code ServiceCall} instance.
   */
  public ServiceCall call() {
    return new ServiceCall()
        .transport(transportBootstrap.clientTransport)
        .serviceRegistry(serviceRegistry)
        .methodRegistry(methodRegistry)
        .contentType(contentType)
        .errorMapper(DefaultErrorMapper.INSTANCE)
        .router(Routers.getRouter(RoundRobinServiceRouter.class));
  }

  public List<Gateway> gateways() {
    return gatewayBootstrap.gateways();
  }

  public Gateway gateway(String id) {
    return gatewayBootstrap.gateway(id);
  }

  public ServiceDiscovery discovery() {
    return discoveryBootstrap.discovery;
  }

  /**
   * Shutdown instance and clear resources.
   *
   * @return result of shutdown
   */
  public Mono<Void> shutdown() {
    return Mono.fromRunnable(shutdown::onComplete).then(onShutdown);
  }

  /**
   * Returns signal of when shutdown was completed.
   *
   * @return signal of when shutdown completed
   */
  public Mono<Void> onShutdown() {
    return onShutdown;
  }

  private Mono<Void> doShutdown() {
    return Mono.defer(
        () -> {
          LOGGER.info("[{}][doShutdown] Shutting down", id);
          return Mono.whenDelayError(
                  processBeforeDestroy(),
                  discoveryBootstrap.shutdown(),
                  gatewayBootstrap.shutdown(),
                  transportBootstrap.shutdown())
              .doOnSuccess(s -> LOGGER.info("[{}][doShutdown] Shutdown", id));
        });
  }

  private Mono<Void> processBeforeDestroy() {
    return serviceFactory.shutdownServices(this.context).then();
  }

  public final class Context implements MicroservicesContext {

    @Override
    public String id() {
      return Microservices.this.id();
    }

    @Override
    public ServiceCall serviceCall() {
      return Microservices.this.call();
    }

    @Override
    public Address serviceAddress() {
      return Microservices.this.serviceAddress();
    }

    @Override
    public ServiceDiscovery serviceDiscovery() {
      return Microservices.this.discovery();
    }
  }

  public static final class Builder {

    private Map<String, String> tags = new HashMap<>();
<<<<<<< HEAD
    private List<ServiceInfo> services = new ArrayList<>();
    private List<ServiceProvider> serviceProviders = new ArrayList<>();
    private ServiceFactory serviceFactory;
=======
    private final List<ServiceProvider> serviceProviders = new ArrayList<>();
>>>>>>> bf27bbf1
    private ServiceRegistry serviceRegistry = new ServiceRegistryImpl();
    private ServiceMethodRegistry methodRegistry = new ServiceMethodRegistryImpl();
    private Authenticator<Object> authenticator = new DelegatingAuthenticator();
    private ServiceDiscoveryBootstrap discoveryBootstrap = new ServiceDiscoveryBootstrap();
    private ServiceTransportBootstrap transportBootstrap = new ServiceTransportBootstrap();
    private final GatewayBootstrap gatewayBootstrap = new GatewayBootstrap();
    private ServiceProviderErrorMapper errorMapper = DefaultErrorMapper.INSTANCE;
    private ServiceMessageDataDecoder dataDecoder =
        Optional.ofNullable(ServiceMessageDataDecoder.INSTANCE)
            .orElse((message, dataType) -> message);
    private String contentType = ServiceMessage.DEFAULT_DATA_FORMAT;
    private PrincipalMapper<Object, Object> principalMapper = authData -> authData;

    private void build() {
      ServiceProvider serviceProvider =
          this.services.stream()
              .map(
                  service ->
                      ServiceInfo.from(service)
                          .dataDecoderIfAbsent(this.dataDecoder)
                          .errorMapperIfAbsent(this.errorMapper)
                          .build())
              .collect(
                  Collectors.collectingAndThen(
                      Collectors.toList(), services -> (ServiceProvider) call -> services));
      this.serviceProviders.add(serviceProvider);
      List<ServiceProvider> serviceProviders = Collections.unmodifiableList(this.serviceProviders);
      this.serviceFactory =
          this.serviceFactory == null
              ? ScalecubeServiceFactory.create(serviceProviders)
              : this.serviceFactory;
    }

    public Mono<Microservices> start() {
      build();
      return Mono.defer(() -> new Microservices(this).start());
    }

    public Microservices startAwait() {
      return start().block();
    }

    /**
     * Adds service instance to microservice.
     *
     * <p><strong>WARNING</strong> This service will be ignored if custom {@link ServiceFactory} is
     * installed. This method has been left for backward compatibility only and will be removed in
     * future releases.
     *
     * @param services service info instance.
     * @return builder
     * @deprecated use {@link this#serviceFactory(ServiceFactory)}
     */
    @Deprecated
    public Builder services(ServiceInfo... services) {
      this.services.addAll(Arrays.asList(services));
      return this;
    }

    /**
     * Adds service instance to microservice.
     *
     * <p><strong>WARNING</strong> This service will be ignored if custom {@link ServiceFactory} is
     * installed. This method has been left for backward compatibility only and will be removed in
     * future releases.
     *
     * @param services service instance.
     * @return builder
     * @deprecated use {@link this#serviceFactory(ServiceFactory)}
     */
    @Deprecated
    public Builder services(Object... services) {
      Stream.of(services)
          .map(service -> ServiceInfo.fromServiceInstance(service).build())
          .forEach(this.services::add);
      return this;
    }

    /**
     * Set up service provider.
     *
     * <p><strong>WARNING</strong> This service will be ignored if custom {@link ServiceFactory} is
     * installed. This method has been left for backward compatibility only and will be removed in
     * future releases.
     *
     * @param serviceProvider - old service provider
     * @return this
     * @deprecated use {@link this#serviceFactory(ServiceFactory)}
     */
    @Deprecated
    public Builder services(ServiceProvider serviceProvider) {
      this.serviceProviders.add(serviceProvider);
      return this;
    }

    public Builder serviceFactory(ServiceFactory serviceFactory) {
      this.serviceFactory = serviceFactory;
      return this;
    }

    public Builder serviceRegistry(ServiceRegistry serviceRegistry) {
      this.serviceRegistry = serviceRegistry;
      return this;
    }

    public Builder methodRegistry(ServiceMethodRegistry methodRegistry) {
      this.methodRegistry = methodRegistry;
      return this;
    }

    /**
     * Setter for default {@code authenticator}. Deprecated. Use {@link
     * #defaultAuthenticator(Authenticator)}.
     *
     * @param authenticator authenticator
     * @return this builder with applied parameter
     */
    @Deprecated
    public <T> Builder authenticator(Authenticator<? extends T> authenticator) {
      return defaultAuthenticator(authenticator);
    }

    public Builder discovery(Function<ServiceEndpoint, ServiceDiscovery> factory) {
      this.discoveryBootstrap = new ServiceDiscoveryBootstrap(factory);
      return this;
    }

    public Builder transport(Supplier<ServiceTransport> supplier) {
      this.transportBootstrap = new ServiceTransportBootstrap(supplier);
      return this;
    }

    public Builder tags(Map<String, String> tags) {
      this.tags = tags;
      return this;
    }

    public Builder gateway(Function<GatewayOptions, Gateway> factory) {
      gatewayBootstrap.addFactory(factory);
      return this;
    }

    /**
     * Setter for default {@code errorMapper}. By default, default {@code errorMapper} is set to
     * {@link DefaultErrorMapper#INSTANCE}.
     *
     * @param errorMapper error mapper; not null
     * @return this builder with applied parameter
     */
    public Builder defaultErrorMapper(ServiceProviderErrorMapper errorMapper) {
      this.errorMapper = Objects.requireNonNull(errorMapper, "default errorMapper");
      return this;
    }

    /**
     * Setter for default {@code dataDecoder}. By default, default {@code dataDecoder} is set to
     * {@link ServiceMessageDataDecoder#INSTANCE} if it exists, otherswise to a function {@code
     * (message, dataType) -> message}
     *
     * @param dataDecoder data decoder; not null
     * @return this builder with applied parameter
     */
    public Builder defaultDataDecoder(ServiceMessageDataDecoder dataDecoder) {
      this.dataDecoder = Objects.requireNonNull(dataDecoder, "default dataDecoder");
      return this;
    }

    /**
     * Setter for default {@code contentType}. Deprecated. Use {@link #defaultContentType(String)}.
     *
     * @param contentType contentType; not null
     * @return this builder with applied parameter
     */
    @Deprecated
    public Builder contentType(String contentType) {
      return defaultContentType(contentType);
    }

    /**
     * Setter for default {@code contentType}. By default, default {@code contentType} is set to
     * {@link ServiceMessage#DEFAULT_DATA_FORMAT}.
     *
     * @param contentType contentType; not null
     * @return this builder with applied parameter
     */
    public Builder defaultContentType(String contentType) {
      this.contentType = Objects.requireNonNull(contentType, "default contentType");
      return this;
    }

    /**
     * Setter for default {@code authenticator}. By default, default {@code authenticator} is set to
     * {@link DelegatingAuthenticator}.
     *
     * @param authenticator authenticator; not null
     * @return this builder with applied parameter
     */
    @SuppressWarnings("unchecked")
    public <T> Builder defaultAuthenticator(Authenticator<? extends T> authenticator) {
      Objects.requireNonNull(authenticator, "default authenticator");
      this.authenticator = (Authenticator<Object>) authenticator;
      return this;
    }

    /**
     * Setter for default {@code principalMapper}. By default, default {@code principalMapper} is
     * set to unary function {@code authData -> authData}.
     *
     * @param principalMapper principalMapper; not null
     * @param <A> auth data type
     * @param <T> principal type
     * @return this builder with applied parameter
     */
    @SuppressWarnings("unchecked")
    public <A, T> Builder defaultPrincipalMapper(
        PrincipalMapper<? extends A, ? extends T> principalMapper) {
      Objects.requireNonNull(principalMapper, "default principalMapper");
      this.principalMapper = (PrincipalMapper<Object, Object>) principalMapper;
      return this;
    }
  }

  public static class ServiceDiscoveryBootstrap {

    private final Function<ServiceEndpoint, ServiceDiscovery> factory;

    private ServiceDiscovery discovery;
    private Disposable disposable;

    private ServiceDiscoveryBootstrap() {
      this(NullServiceDiscovery::new);
    }

    private ServiceDiscoveryBootstrap(Function<ServiceEndpoint, ServiceDiscovery> factory) {
      this.factory = factory;
    }

    private Mono<ServiceDiscovery> createInstance(ServiceEndpoint serviceEndpoint) {
      return Mono.fromCallable(() -> discovery = factory.apply(serviceEndpoint));
    }

    private Mono<ServiceDiscovery> startListen(Microservices microservices) {
      return Mono.defer(
          () -> {
<<<<<<< HEAD
            if (this.discovery == null) {
              LOGGER.info("[{}] ServiceDiscovery not set", microservices.id());
              return Mono.empty();
=======
            if (discovery instanceof NullServiceDiscovery) {
              return Mono.just(discovery);
>>>>>>> bf27bbf1
            }

            this.disposable =
                this.discovery
                    .listenDiscovery()
                    .subscribe(event -> onDiscoveryEvent(microservices, event));

            return this.discovery
                .start()
                .doOnSuccess(discovery -> this.discovery = discovery)
                .doOnSubscribe(
                    s -> LOGGER.info("[{}][serviceDiscovery][start] Starting", microservices.id()))
                .doOnSuccess(
                    discovery ->
                        LOGGER.info(
                            "[{}][serviceDiscovery][start] Started, address: {}",
                            microservices.id(),
                            discovery.address()))
                .doOnError(
                    ex ->
                        LOGGER.error(
                            "[{}][serviceDiscovery][start] Exception occurred: {}",
                            microservices.id(),
                            ex.toString()));
          });
    }

    private void onDiscoveryEvent(Microservices microservices, ServiceDiscoveryEvent event) {
      if (event.isEndpointAdded()) {
        microservices.serviceRegistry.registerService(event.serviceEndpoint());
      }
      if (event.isEndpointLeaving() || event.isEndpointRemoved()) {
        microservices.serviceRegistry.unregisterService(event.serviceEndpoint().id());
      }
    }

    private Mono<Void> shutdown() {
      return Mono.defer(
          () -> {
            if (disposable != null) {
              disposable.dispose();
            }
            return discovery != null ? discovery.shutdown() : Mono.empty();
          });
    }
  }

  private static class NullServiceDiscovery implements ServiceDiscovery {

    private final ServiceEndpoint serviceEndpoint;

    private NullServiceDiscovery(ServiceEndpoint serviceEndpoint) {
      this.serviceEndpoint = serviceEndpoint;
    }

    @Override
    public Address address() {
      return Address.NULL_ADDRESS;
    }

    @Override
    public ServiceEndpoint serviceEndpoint() {
      return serviceEndpoint;
    }

    @Override
    public Flux<ServiceDiscoveryEvent> listenDiscovery() {
      return Flux.never();
    }

    @Override
    public Mono<ServiceDiscovery> start() {
      return Mono.just(this);
    }

    @Override
    public Mono<Void> shutdown() {
      return Mono.empty();
    }
  }

  private static class GatewayBootstrap {

    private final List<Function<GatewayOptions, Gateway>> factories = new ArrayList<>();
    private final List<Gateway> gateways = new CopyOnWriteArrayList<>();

    private GatewayBootstrap addFactory(Function<GatewayOptions, Gateway> factory) {
      this.factories.add(factory);
      return this;
    }

    private Mono<GatewayBootstrap> start(Microservices microservices, GatewayOptions options) {
      return Flux.fromIterable(factories)
          .flatMap(
              factory -> {
                Gateway gateway = factory.apply(options);
                return gateway
                    .start()
                    .doOnSuccess(gateways::add)
                    .doOnSubscribe(
                        s ->
                            LOGGER.info(
                                "[{}][gateway][{}][start] Starting",
                                microservices.id(),
                                gateway.id()))
                    .doOnSuccess(
                        gateway1 ->
                            LOGGER.info(
                                "[{}][gateway][{}][start] Started, address: {}",
                                microservices.id(),
                                gateway1.id(),
                                gateway1.address()))
                    .doOnError(
                        ex ->
                            LOGGER.error(
                                "[{}][gateway][{}][start] Exception occurred: {}",
                                microservices.id(),
                                gateway.id(),
                                ex.toString()));
              })
          .then(Mono.just(this));
    }

    private Mono<Void> shutdown() {
      return Mono.whenDelayError(gateways.stream().map(Gateway::stop).toArray(Mono[]::new));
    }

    private List<Gateway> gateways() {
      return new ArrayList<>(gateways);
    }

    private Gateway gateway(String id) {
      return gateways.stream()
          .filter(gateway -> gateway.id().equals(id))
          .findFirst()
          .orElseThrow(() -> new IllegalArgumentException("Didn't find gateway by id=" + id));
    }
  }

  public static class ServiceTransportBootstrap {

    public static final Supplier<ServiceTransport> NULL_SUPPLIER = () -> null;
    public static final ServiceTransportBootstrap NULL_INSTANCE = new ServiceTransportBootstrap();

    private final Supplier<ServiceTransport> transportSupplier;

    private ServiceTransport serviceTransport;
    private ClientTransport clientTransport;
    private ServerTransport serverTransport;
    private Address transportAddress = Address.NULL_ADDRESS;

    public ServiceTransportBootstrap() {
      this(NULL_SUPPLIER);
    }

    public ServiceTransportBootstrap(Supplier<ServiceTransport> transportSupplier) {
      this.transportSupplier = transportSupplier;
    }

    private Mono<ServiceTransportBootstrap> start(Microservices microservices) {
      if (transportSupplier == NULL_SUPPLIER
          || (serviceTransport = transportSupplier.get()) == null) {
        return Mono.just(NULL_INSTANCE);
      }

      return serviceTransport
          .start()
          .doOnSuccess(transport -> serviceTransport = transport) // reset self
          .flatMap(
              transport -> serviceTransport.serverTransport().bind(microservices.methodRegistry))
          .doOnSuccess(transport -> serverTransport = transport)
          .map(
              transport -> {
                this.transportAddress =
                    Address.create(
                        Address.getLocalIpAddress().getHostAddress(),
                        serverTransport.address().port());
                this.clientTransport = serviceTransport.clientTransport();
                return this;
              })
          .doOnSubscribe(
              s -> LOGGER.info("[{}][serviceTransport][start] Starting", microservices.id()))
          .doOnSuccess(
              transport ->
                  LOGGER.info(
                      "[{}][serviceTransport][start] Started, address: {}",
                      microservices.id(),
                      this.transportAddress))
          .doOnError(
              ex ->
                  LOGGER.error(
                      "[{}][serviceTransport][start] Exception occurred: {}",
                      microservices.id(),
                      ex.toString()));
    }

    public Address address() {
      return transportAddress;
    }

    private Mono<Void> shutdown() {
      return Mono.defer(
          () ->
              Flux.concatDelayError(
                      Optional.ofNullable(serverTransport)
                          .map(ServerTransport::stop)
                          .orElse(Mono.empty()),
                      Optional.ofNullable(serviceTransport)
                          .map(ServiceTransport::stop)
                          .orElse(Mono.empty()))
                  .then());
    }
  }

  @SuppressWarnings("unused")
  public interface MonitorMBean {

    String getServiceEndpoint();

    String getAllServiceEndpoints();

    String getServiceMethodInvokers();

    String getServiceInfos();
  }

  private static class JmxMonitorMBean implements MonitorMBean {

    private final Microservices microservices;

    private static JmxMonitorMBean start(Microservices instance) throws Exception {
      MBeanServer mbeanServer = ManagementFactory.getPlatformMBeanServer();
      JmxMonitorMBean jmxMBean = new JmxMonitorMBean(instance);
      ObjectName objectName = new ObjectName("io.scalecube.services:name=" + instance.toString());
      StandardMBean standardMBean = new StandardMBean(jmxMBean, MonitorMBean.class);
      mbeanServer.registerMBean(standardMBean, objectName);
      return jmxMBean;
    }

    private JmxMonitorMBean(Microservices microservices) {
      this.microservices = microservices;
    }

    @Override
    public String getServiceEndpoint() {
      return String.valueOf(microservices.discovery().serviceEndpoint());
    }

    @Override
    public String getAllServiceEndpoints() {
      return microservices.serviceRegistry.listServiceEndpoints().stream()
          .map(ServiceEndpoint::toString)
          .collect(Collectors.joining(",", "[", "]"));
    }

    @Override
    public String getServiceMethodInvokers() {
      return microservices.methodRegistry.listInvokers().stream()
          .map(JmxMonitorMBean::asString)
          .collect(Collectors.joining(",", "[", "]"));
    }

    @Override
    public String getServiceInfos() {
      return microservices.methodRegistry.listServices().stream()
          .map(JmxMonitorMBean::asString)
          .collect(Collectors.joining(",", "[", "]"));
    }

    private static String asString(ServiceMethodInvoker invoker) {
      return new StringJoiner(", ", ServiceMethodInvoker.class.getSimpleName() + "[", "]")
          .add("methodInfo=" + asString(invoker.methodInfo()))
          .add(
              "serviceMethod="
                  + invoker.service()
                  + "."
                  + invoker.methodInfo().methodName()
                  + "("
                  + invoker.methodInfo().parameterCount()
                  + ")")
          .toString();
    }

    private static String asString(MethodInfo methodInfo) {
      return new StringJoiner(", ", MethodInfo.class.getSimpleName() + "[", "]")
          .add("qualifier=" + methodInfo.qualifier())
          .add("auth=" + methodInfo.isSecured())
          .toString();
    }

    private static String asString(ServiceInfo serviceInfo) {
      return new StringJoiner(", ", ServiceMethodInvoker.class.getSimpleName() + "[", "]")
          .add("serviceInstance=" + serviceInfo.serviceInstance())
          .add("tags=" + serviceInfo.tags())
          .toString();
    }
  }
}<|MERGE_RESOLUTION|>--- conflicted
+++ resolved
@@ -194,7 +194,6 @@
         .flatMap(this::initializeServiceEndpoint)
         .flatMap(this.discoveryBootstrap::createInstance)
         .publishOn(scheduler)
-<<<<<<< HEAD
         .then(this.serviceFactory.initializeServices(this.context))
         .doOnNext(this::registerInMethodRegistry)
         .publishOn(scheduler)
@@ -204,48 +203,6 @@
         .then(this.discoveryBootstrap.startListen(this))
         .publishOn(scheduler)
         .thenReturn(this)
-=======
-        .flatMap(
-            transportBootstrap -> {
-              final ServiceCall call = call();
-              final Address serviceAddress = transportBootstrap.transportAddress;
-
-              final ServiceEndpoint.Builder serviceEndpointBuilder =
-                  ServiceEndpoint.builder()
-                      .id(id)
-                      .address(serviceAddress)
-                      .contentTypes(DataCodec.getAllContentTypes())
-                      .tags(tags);
-
-              // invoke service providers and register services
-              List<Object> serviceInstances =
-                  serviceProviders.stream()
-                      .flatMap(serviceProvider -> serviceProvider.provide(call).stream())
-                      .peek(this::registerInMethodRegistry)
-                      .peek(
-                          serviceInfo ->
-                              serviceEndpointBuilder.appendServiceRegistrations(
-                                  ServiceScanner.scanServiceInfo(serviceInfo)))
-                      .map(ServiceInfo::serviceInstance)
-                      .collect(Collectors.toList());
-
-              if (transportBootstrap == ServiceTransportBootstrap.NULL_INSTANCE
-                  && !serviceInstances.isEmpty()) {
-                LOGGER.warn("[{}] ServiceTransport is not set", this.id());
-              }
-
-              return discoveryBootstrap
-                  .createInstance(serviceEndpointBuilder.build())
-                  .publishOn(scheduler)
-                  .then(startGateway(call))
-                  .publishOn(scheduler)
-                  .then(Mono.fromCallable(() -> Injector.inject(this, serviceInstances)))
-                  .then(Mono.fromCallable(() -> JmxMonitorMBean.start(this)))
-                  .then(discoveryBootstrap.startListen(this))
-                  .publishOn(scheduler)
-                  .thenReturn(this);
-            })
->>>>>>> bf27bbf1
         .onErrorResume(
             ex -> {
               // return original error then shutdown
@@ -383,13 +340,9 @@
   public static final class Builder {
 
     private Map<String, String> tags = new HashMap<>();
-<<<<<<< HEAD
-    private List<ServiceInfo> services = new ArrayList<>();
-    private List<ServiceProvider> serviceProviders = new ArrayList<>();
+    private final List<ServiceInfo> services = new ArrayList<>();
+    private final List<ServiceProvider> serviceProviders = new ArrayList<>();
     private ServiceFactory serviceFactory;
-=======
-    private final List<ServiceProvider> serviceProviders = new ArrayList<>();
->>>>>>> bf27bbf1
     private ServiceRegistry serviceRegistry = new ServiceRegistryImpl();
     private ServiceMethodRegistry methodRegistry = new ServiceMethodRegistryImpl();
     private Authenticator<Object> authenticator = new DelegatingAuthenticator();
@@ -634,14 +587,8 @@
     private Mono<ServiceDiscovery> startListen(Microservices microservices) {
       return Mono.defer(
           () -> {
-<<<<<<< HEAD
-            if (this.discovery == null) {
-              LOGGER.info("[{}] ServiceDiscovery not set", microservices.id());
-              return Mono.empty();
-=======
             if (discovery instanceof NullServiceDiscovery) {
               return Mono.just(discovery);
->>>>>>> bf27bbf1
             }
 
             this.disposable =
