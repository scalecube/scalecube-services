--- conflicted
+++ resolved
@@ -756,12 +756,7 @@
     private static String asString(MethodInfo methodInfo) {
       return new StringJoiner(", ", MethodInfo.class.getSimpleName() + "[", "]")
           .add("qualifier=" + methodInfo.qualifier())
-<<<<<<< HEAD
-          .add("oldQualifier=" + methodInfo.oldQualifier())
-          .add("auth=" + methodInfo.isAuth())
-=======
           .add("auth=" + methodInfo.isSecured())
->>>>>>> 5b122a52
           .toString();
     }
 
