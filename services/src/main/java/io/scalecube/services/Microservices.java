package io.scalecube.services;

import com.codahale.metrics.MetricRegistry;
import io.scalecube.services.discovery.ServiceScanner;
import io.scalecube.services.discovery.api.ServiceDiscovery;
import io.scalecube.services.discovery.api.ServiceDiscoveryEvent;
import io.scalecube.services.exceptions.DefaultErrorMapper;
import io.scalecube.services.exceptions.ServiceProviderErrorMapper;
import io.scalecube.services.gateway.Gateway;
import io.scalecube.services.gateway.GatewayOptions;
import io.scalecube.services.methods.ServiceMethodRegistry;
import io.scalecube.services.methods.ServiceMethodRegistryImpl;
import io.scalecube.services.metrics.Metrics;
import io.scalecube.services.registry.ServiceRegistryImpl;
import io.scalecube.services.registry.api.ServiceRegistry;
import io.scalecube.services.transport.api.Address;
import io.scalecube.services.transport.api.ClientTransport;
import io.scalecube.services.transport.api.ServerTransport;
import io.scalecube.services.transport.api.TransportResources;
import java.lang.management.ManagementFactory;
import java.util.ArrayList;
import java.util.Arrays;
import java.util.Collection;
import java.util.Collections;
import java.util.HashMap;
import java.util.List;
import java.util.Map;
import java.util.Optional;
import java.util.UUID;
import java.util.concurrent.CopyOnWriteArrayList;
import java.util.concurrent.Executor;
import java.util.function.Function;
import java.util.function.Supplier;
import java.util.function.UnaryOperator;
import java.util.stream.Collectors;
import javax.management.MBeanServer;
import javax.management.ObjectName;
import javax.management.StandardMBean;
import org.slf4j.Logger;
import org.slf4j.LoggerFactory;
import reactor.core.publisher.Flux;
import reactor.core.publisher.Mono;
import reactor.core.publisher.ReplayProcessor;

/**
 * The ScaleCube-Services module enables to provision and consuming microservices in a cluster.
 * ScaleCube-Services provides Reactive application development platform for building distributed
 * applications Using microservices and fast data on a message-driven runtime that scales
 * transparently on multi-core, multi-process and/or multi-machines Most microservices frameworks
 * focus on making it easy to build individual microservices. ScaleCube allows developers to run a
 * whole system of microservices from a single command. removing most of the boilerplate code,
 * ScaleCube-Services focuses development on the essence of the service and makes it easy to create
 * explicit and typed protocols that compose. True isolation is achieved through shared-nothing
 * design. This means the services in ScaleCube are autonomous, loosely coupled and mobile (location
 * transparent)—necessary requirements for resilance and elasticity ScaleCube services requires
 * developers only to two simple Annotations declaring a Service but not regards how you build the
 * service component itself. the Service component is simply java class that implements the service
 * Interface and ScaleCube take care for the rest of the magic. it derived and influenced by Actor
 * model and reactive and streaming patters but does not force application developers to it.
 * ScaleCube-Services is not yet-anther RPC system in the sense its is cluster aware to provide:
 *
 * <ul>
 *   <li>location transparency and discovery of service instances.
 *   <li>fault tolerance using gossip and failure detection.
 *   <li>share nothing - fully distributed and decentralized architecture.
 *   <li>Provides fluent, java 8 lambda apis.
 *   <li>Embeddable and lightweight.
 *   <li>utilizes completable futures but primitives and messages can be used as well completable
 *       futures gives the advantage of composing and chaining service calls and service results.
 *   <li>low latency
 *   <li>supports routing extensible strategies when selecting service end-points
 * </ul>
 *
 * <b>basic usage example:</b>
 *
 * <pre>{@code
 * // Define a service interface and implement it:
 * &#64; Service
 * public interface GreetingService {
 *      &#64; ServiceMethod
 *      Mono<String> sayHello(String string);
 *  }
 *
 *  public class GreetingServiceImpl implements GreetingService {
 *    &#64; Override
 *    public Mono<String> sayHello(String name) {
 *      return Mono.just("hello to: " + name);
 *    }
 *  }
 *
 *  // Build a microservices cluster instance:
 *  Microservices microservices = Microservices.builder()
 *       // Introduce GreetingServiceImpl pojo as a micro-service:
 *      .services(new GreetingServiceImpl())
 *      .startAwait();
 *
 *  // Create microservice proxy to GreetingService.class interface:
 *  GreetingService service = microservices.call()
 *      .api(GreetingService.class);
 *
 *  // Invoke the greeting service async:
 *  service.sayHello("joe").subscribe(resp->{
 *    // handle response
 *  });
 *
 * }</pre>
 */
public class Microservices {

  public static final Logger LOGGER = LoggerFactory.getLogger(Microservices.class);

  private final String id;
  private final Metrics metrics;
  private final Map<String, String> tags;
  private final List<ServiceInfo> serviceInfos = new ArrayList<>();
  private final List<ServiceProvider> serviceProviders;
  private final ServiceRegistry serviceRegistry;
  private final ServiceMethodRegistry methodRegistry;
  private final ServiceTransportBootstrap transportBootstrap;
  private final GatewayBootstrap gatewayBootstrap;
  private final ServiceDiscoveryBootstrap discoveryBootstrap;
  private final ServiceProviderErrorMapper errorMapper;

  private Microservices(Builder builder) {
    this.id = UUID.randomUUID().toString();
    this.metrics = builder.metrics;
    this.tags = new HashMap<>(builder.tags);
    this.serviceProviders = new ArrayList<>(builder.serviceProviders);
    this.serviceRegistry = builder.serviceRegistry;
    this.methodRegistry = builder.methodRegistry;
    this.gatewayBootstrap = builder.gatewayBootstrap;
    this.discoveryBootstrap = builder.discoveryBootstrap;
    this.transportBootstrap = builder.transportBootstrap;
    this.errorMapper = builder.errorMapper;
  }

  public static Builder builder() {
    return new Builder();
  }

  public String id() {
    return this.id;
  }

  private Mono<Microservices> start() {
    return transportBootstrap
        .start(methodRegistry)
        .flatMap(
            input -> {
              final ClientTransport clientTransport = transportBootstrap.clientTransport;
              final Address serviceAddress = transportBootstrap.address;
              final Executor workerPool = transportBootstrap.resources.workerPool().orElse(null);

              ServiceCall call = new ServiceCall(clientTransport, methodRegistry, serviceRegistry);

              // invoke service providers and register services
              serviceProviders.stream()
                  .flatMap(serviceProvider -> serviceProvider.provide(call).stream())
                  .forEach(this::collectAndRegister);

              // register services in service registry
              ServiceEndpoint serviceEndpoint = null;
              if (!serviceInfos.isEmpty()) {
                String serviceHost = serviceAddress.host();
                int servicePort = serviceAddress.port();
                serviceEndpoint =
                    ServiceScanner.scan(serviceInfos, id, serviceHost, servicePort, tags);
                serviceRegistry.registerService(serviceEndpoint);
              }

              // configure discovery and publish to the cluster
              return discoveryBootstrap
                  .start(serviceRegistry, serviceEndpoint)
                  .then(Mono.fromCallable(this::doInjection))
                  .then(Mono.defer(() -> startGateway(call, workerPool)))
                  .then(Mono.fromCallable(() -> JmxMonitorMBean.start(this)))
                  .thenReturn(this);
            })
        .onErrorResume(
            ex -> {
              // return original error then shutdown
              return Mono.whenDelayError(Mono.error(ex), shutdown()).cast(Microservices.class);
            });
  }

<<<<<<< HEAD
  private Mono<GatewayBootstrap> startGateway(Call call, Executor workerPool) {
    return gatewayBootstrap.start(
        new GatewayOptions().workerPool(workerPool).call(call).metrics(metrics));
=======
  private Mono<GatewayBootstrap> startGateway(ServiceCall call) {
    Executor workerPool = transportBootstrap.resources.workerPool().orElse(null);
    return gatewayBootstrap.start(workerPool, call, metrics);
>>>>>>> 7924e4d7
  }

  private Microservices doInjection() {
    List<Object> serviceInstances =
        serviceInfos.stream().map(ServiceInfo::serviceInstance).collect(Collectors.toList());
    return Reflect.inject(this, serviceInstances);
  }

  private void collectAndRegister(ServiceInfo serviceInfo) {
    // collect
    serviceInfos.add(serviceInfo);

    // register service
    methodRegistry.registerService(
        serviceInfo.serviceInstance(),
        Optional.ofNullable(serviceInfo.errorMapper()).orElse(errorMapper));
  }

  public Metrics metrics() {
    return this.metrics;
  }

  public Address serviceAddress() {
    return transportBootstrap.address;
  }

  public ServiceCall call() {
    return new ServiceCall(transportBootstrap.clientTransport, methodRegistry, serviceRegistry);
  }

  public Gateway gateway(String id) {
    return gatewayBootstrap.gateway(id);
  }

  public ServiceDiscovery discovery() {
    return discoveryBootstrap.discovery;
  }

  /**
   * Shutdown instance and clear resources.
   *
   * @return result of shutdown
   */
  public Mono<Void> shutdown() {
    return Mono.defer(
        () ->
            Mono.whenDelayError(
                discoveryBootstrap.shutdown(),
                gatewayBootstrap.shutdown(),
                transportBootstrap.shutdown()));
  }

  public static final class Builder {

    private Metrics metrics;
    private Map<String, String> tags = new HashMap<>();
    private List<ServiceProvider> serviceProviders = new ArrayList<>();
    private ServiceRegistry serviceRegistry = new ServiceRegistryImpl();
    private ServiceMethodRegistry methodRegistry = new ServiceMethodRegistryImpl();
    private ServiceDiscoveryBootstrap discoveryBootstrap = new ServiceDiscoveryBootstrap();
    private ServiceTransportBootstrap transportBootstrap = new ServiceTransportBootstrap();
    private GatewayBootstrap gatewayBootstrap = new GatewayBootstrap();
    private ServiceProviderErrorMapper errorMapper = DefaultErrorMapper.INSTANCE;

    public Mono<Microservices> start() {
      return Mono.defer(() -> new Microservices(this).start());
    }

    public Microservices startAwait() {
      return start().block();
    }

    public Builder services(ServiceInfo... services) {
      serviceProviders.add(call -> Arrays.stream(services).collect(Collectors.toList()));
      return this;
    }

    /**
     * Adds service instance to microservice.
     *
     * @param services service instance.
     * @return builder
     */
    public Builder services(Object... services) {
      serviceProviders.add(
          call ->
              Arrays.stream(services)
                  .map(
                      s ->
                          s instanceof ServiceInfo
                              ? (ServiceInfo) s
                              : ServiceInfo.fromServiceInstance(s).build())
                  .collect(Collectors.toList()));
      return this;
    }

    public Builder services(ServiceProvider serviceProvider) {
      serviceProviders.add(serviceProvider);
      return this;
    }

    public Builder serviceRegistry(ServiceRegistry serviceRegistry) {
      this.serviceRegistry = serviceRegistry;
      return this;
    }

    public Builder methodRegistry(ServiceMethodRegistry methodRegistry) {
      this.methodRegistry = methodRegistry;
      return this;
    }

    public Builder discovery(Function<ServiceEndpoint, ServiceDiscovery> factory) {
      this.discoveryBootstrap = new ServiceDiscoveryBootstrap(factory);
      return this;
    }

    public Builder transport(UnaryOperator<ServiceTransportBootstrap> op) {
      this.transportBootstrap = op.apply(this.transportBootstrap);
      return this;
    }

    public Builder metrics(MetricRegistry metrics) {
      this.metrics = new Metrics(metrics);
      return this;
    }

    public Builder tags(Map<String, String> tags) {
      this.tags = tags;
      return this;
    }

    public Builder gateway(Function<GatewayOptions, Gateway> factory) {
      gatewayBootstrap.addFactory(factory);
      return this;
    }

    public Builder defaultErrorMapper(ServiceProviderErrorMapper errorMapper) {
      this.errorMapper = errorMapper;
      return this;
    }
  }

  public static class ServiceDiscoveryBootstrap {

    private Function<ServiceEndpoint, ServiceDiscovery> discoveryFactory;

    private ServiceDiscovery discovery;

    private ServiceDiscoveryBootstrap() {}

    private ServiceDiscoveryBootstrap(Function<ServiceEndpoint, ServiceDiscovery> factory) {
      this.discoveryFactory = factory;
    }

    private Mono<ServiceDiscovery> start(
        ServiceRegistry serviceRegistry, ServiceEndpoint serviceEndpoint) {
      return Mono.defer(
          () -> {
            ServiceDiscovery serviceDiscovery = discoveryFactory.apply(serviceEndpoint);
            LOGGER.info("Starting service discovery -- {}", serviceDiscovery);
            return serviceDiscovery
                .start()
                .doOnSuccess(
                    discovery -> {
                      this.discovery = discovery;
                      LOGGER.info("Successfully started service discovery -- {}", this.discovery);
                      listenDiscoveryEvents(serviceRegistry);
                    })
                .doOnError(
                    ex ->
                        LOGGER.error(
                            "Failed to start service discovery -- {}, cause: {}",
                            serviceDiscovery,
                            ex));
          });
    }

    private void listenDiscoveryEvents(ServiceRegistry serviceRegistry) {
      discovery.listen().subscribe(event -> onDiscoveryEvent(serviceRegistry, event));
    }

    private void onDiscoveryEvent(ServiceRegistry serviceRegistry, ServiceDiscoveryEvent event) {
      ServiceEndpoint serviceEndpoint = event.serviceEndpoint();
      if (event.isRegistered()) {
        serviceRegistry.registerService(serviceEndpoint);
      }
      if (event.isUnregistered()) {
        serviceRegistry.unregisterService(serviceEndpoint.id());
      }
    }

    private Mono<Void> shutdown() {
      return Mono.defer(
          () ->
              Optional.ofNullable(discovery) //
                  .map(ServiceDiscovery::shutdown)
                  .orElse(Mono.empty())
                  .doFinally(
                      s -> {
                        if (discovery != null) {
                          LOGGER.info("Service discovery -- {} has been stopped", discovery);
                        }
                      }));
    }
  }

  private static class GatewayBootstrap {

    private final List<Function<GatewayOptions, Gateway>> factories = new ArrayList<>();
    private final List<Gateway> gateways = new CopyOnWriteArrayList<>();

    private GatewayBootstrap addFactory(Function<GatewayOptions, Gateway> factory) {
      this.factories.add(factory);
      return this;
    }

<<<<<<< HEAD
    private Mono<GatewayBootstrap> start(GatewayOptions options) {
      return Flux.fromIterable(factories)
=======
    private Mono<GatewayBootstrap> start(Executor workerPool, ServiceCall call, Metrics metrics) {
      return Flux.fromIterable(gatewayConfigs)
>>>>>>> 7924e4d7
          .flatMap(
              factory -> {
                Gateway gateway = factory.apply(options);
                LOGGER.info("Starting gateway -- {} with {}", gateway, options);
                return gateway
                    .start()
                    .doOnSuccess(gateways::add)
                    .doOnSuccess(
                        result ->
                            LOGGER.info(
                                "Successfully started gateway -- {} on {}",
                                result,
                                result.address()))
                    .doOnError(
                        ex ->
                            LOGGER.error(
                                "Failed to start gateway -- {} with {}, cause: {}",
                                gateway,
                                options,
                                ex));
              })
          .then(Mono.just(this));
    }

    private Mono<Void> shutdown() {
      return Mono.defer(
          () ->
              Mono.whenDelayError(gateways.stream().map(Gateway::stop).toArray(Mono[]::new))
                  .doFinally(
                      s -> {
                        if (!gateways.isEmpty()) {
                          LOGGER.info("Gateways have been stopped");
                        }
                      }));
    }

    private Gateway gateway(String id) {
      return gateways.stream()
          .filter(gw -> gw.id().equals(id))
          .findFirst()
          .orElseThrow(
              () -> new IllegalArgumentException("Didn't find gateway under id: '" + id + "'"));
    }
  }

  public static class ServiceTransportBootstrap {

    private String host = "localhost";
    private int port = 0;
    private Supplier<TransportResources> resourcesSupplier;
    private Function<TransportResources, ClientTransport> clientTransportFactory;
    private Function<TransportResources, ServerTransport> serverTransportFactory;

    private TransportResources resources;
    private ClientTransport clientTransport;
    private ServerTransport serverTransport;
    private Address address;

    private ServiceTransportBootstrap() {}

    private ServiceTransportBootstrap(ServiceTransportBootstrap other) {
      this.host = other.host;
      this.port = other.port;
      this.resourcesSupplier = other.resourcesSupplier;
      this.clientTransportFactory = other.clientTransportFactory;
      this.serverTransportFactory = other.serverTransportFactory;
    }

    private ServiceTransportBootstrap copy() {
      return new ServiceTransportBootstrap(this);
    }

    /**
     * Setting for service host.
     *
     * @param host service host
     * @return new {@code ServiceTransportBootstrap} instance
     */
    public ServiceTransportBootstrap host(String host) {
      ServiceTransportBootstrap c = copy();
      c.host = host;
      return c;
    }

    /**
     * Setting for service port.
     *
     * @param port service port
     * @return new {@code ServiceTransportBootstrap} instance
     */
    public ServiceTransportBootstrap port(int port) {
      ServiceTransportBootstrap c = copy();
      c.port = port;
      return c;
    }

    /**
     * Setting for service transpotr resoruces.
     *
     * @param supplier transport resources provider
     * @return new {@code ServiceTransportBootstrap} instance
     */
    public ServiceTransportBootstrap resources(Supplier<TransportResources> supplier) {
      ServiceTransportBootstrap c = copy();
      c.resourcesSupplier = supplier;
      return c;
    }

    /**
     * Setting for client trnaspotr provider.
     *
     * @param factory client transptr provider
     * @return new {@code ServiceTransportBootstrap} instance
     */
    public ServiceTransportBootstrap client(Function<TransportResources, ClientTransport> factory) {
      ServiceTransportBootstrap c = copy();
      c.clientTransportFactory = factory;
      return c;
    }

    /**
     * Setting for service transport provider.
     *
     * @param factory server transport provider
     * @return new {@code ServiceTransportBootstrap} instance
     */
    public ServiceTransportBootstrap server(Function<TransportResources, ServerTransport> factory) {
      ServiceTransportBootstrap c = copy();
      c.serverTransportFactory = factory;
      return c;
    }

    private Mono<ServiceTransportBootstrap> start(ServiceMethodRegistry methodRegistry) {
      return Mono.fromSupplier(resourcesSupplier)
          .flatMap(TransportResources::start)
          .doOnSuccess(
              resources -> {
                // keep transport resources
                this.resources = resources;
                LOGGER.info(
                    "Successfully started service transport resources -- {}", this.resources);
              })
          .doOnError(ex -> LOGGER.error("Failed to start service transport resources: {}", ex))
          .flatMap(
              resources -> {
                // bind server transport
                ServerTransport serverTransport = serverTransportFactory.apply(resources);
                return serverTransport
                    .bind(port, methodRegistry)
                    .doOnError(
                        ex ->
                            LOGGER.error(
                                "Failed to bind server service "
                                    + "transport -- {} on port: {}, cause: {}",
                                serverTransport,
                                port,
                                ex));
              })
          .doOnSuccess(
              serverTransport -> {
                this.serverTransport = serverTransport;

                // prepare service host:port for exposing
                int port = serverTransport.address().port();
                String host =
                    Optional.ofNullable(this.host)
                        .orElseGet(() -> Address.getLocalIpAddress().getHostAddress());
                this.address = Address.create(host, port);

                LOGGER.info(
                    "Successfully bound server service transport -- {} on address {}",
                    this.serverTransport,
                    this.address);

                // create client transport
                this.clientTransport = clientTransportFactory.apply(resources);
                LOGGER.info(
                    "Successfully created client service transport -- {}", this.clientTransport);
              })
          .thenReturn(this);
    }

    private Mono<Void> shutdown() {
      return Mono.defer(
          () ->
              Mono.whenDelayError(
                      Optional.ofNullable(serverTransport)
                          .map(ServerTransport::stop)
                          .orElse(Mono.empty()),
                      Optional.ofNullable(resources)
                          .map(TransportResources::shutdown)
                          .orElse(Mono.empty()))
                  .doFinally(
                      s -> {
                        if (resources != null) {
                          LOGGER.info("Service transport have been stopped");
                        }
                      }));
    }

    @Override
    public String toString() {
      return "ServiceTransportBootstrap{"
          + "host="
          + host
          + ", port="
          + port
          + ", clientTransport="
          + clientTransport.getClass()
          + ", serverTransport="
          + serverTransport.getClass()
          + ", resources="
          + resources.getClass()
          + "}";
    }
  }

  public interface MonitorMBean {

    Collection<String> getId();

    Collection<String> getDiscoveryAddress();

    Collection<String> getServiceEndpoint();

    Collection<String> getServiceEndpoints();

    Collection<String> getRecentServiceDiscoveryEvents();

    Collection<String> getClientServiceTransport();

    Collection<String> getServerServiceTransport();

    Collection<String> getServiceDiscovery();
  }

  private static class JmxMonitorMBean implements MonitorMBean {

    public static final int MAX_CACHE_SIZE = 128;

    private final Microservices microservices;
    private final ReplayProcessor<ServiceDiscoveryEvent> processor;

    private static JmxMonitorMBean start(Microservices instance) throws Exception {
      MBeanServer mbeanServer = ManagementFactory.getPlatformMBeanServer();
      JmxMonitorMBean jmxMBean = new JmxMonitorMBean(instance);
      ObjectName objectName =
          new ObjectName("io.scalecube.services:name=Microservices@" + instance.id);
      StandardMBean standardMBean = new StandardMBean(jmxMBean, MonitorMBean.class);
      mbeanServer.registerMBean(standardMBean, objectName);
      return jmxMBean;
    }

    private JmxMonitorMBean(Microservices microservices) {
      this.microservices = microservices;
      this.processor = ReplayProcessor.create(MAX_CACHE_SIZE);
      microservices.discovery().listen().subscribe(processor);
    }

    @Override
    public Collection<String> getId() {
      return Collections.singletonList(microservices.id());
    }

    @Override
    public Collection<String> getDiscoveryAddress() {
      return Collections.singletonList(microservices.discovery().address().toString());
    }

    @Override
    public Collection<String> getServiceEndpoint() {
      return Collections.singletonList(String.valueOf(microservices.discovery().endpoint()));
    }

    @Override
    public Collection<String> getRecentServiceDiscoveryEvents() {
      List<String> recentEvents = new ArrayList<>(MAX_CACHE_SIZE);
      processor.map(ServiceDiscoveryEvent::toString).subscribe(recentEvents::add);
      return recentEvents;
    }

    @Override
    public Collection<String> getServiceEndpoints() {
      return microservices.serviceRegistry.listServiceEndpoints().stream()
          .map(ServiceEndpoint::toString)
          .collect(Collectors.toList());
    }

    @Override
    public Collection<String> getClientServiceTransport() {
      return Collections.singletonList(microservices.transportBootstrap.clientTransport.toString());
    }

    @Override
    public Collection<String> getServerServiceTransport() {
      return Collections.singletonList(microservices.transportBootstrap.serverTransport.toString());
    }

    @Override
    public Collection<String> getServiceDiscovery() {
      return Collections.singletonList(microservices.discovery().toString());
    }
  }
}<|MERGE_RESOLUTION|>--- conflicted
+++ resolved
@@ -183,15 +183,9 @@
             });
   }
 
-<<<<<<< HEAD
-  private Mono<GatewayBootstrap> startGateway(Call call, Executor workerPool) {
+  private Mono<GatewayBootstrap> startGateway(ServiceCall call, Executor workerPool) {
     return gatewayBootstrap.start(
         new GatewayOptions().workerPool(workerPool).call(call).metrics(metrics));
-=======
-  private Mono<GatewayBootstrap> startGateway(ServiceCall call) {
-    Executor workerPool = transportBootstrap.resources.workerPool().orElse(null);
-    return gatewayBootstrap.start(workerPool, call, metrics);
->>>>>>> 7924e4d7
   }
 
   private Microservices doInjection() {
@@ -408,13 +402,8 @@
       return this;
     }
 
-<<<<<<< HEAD
     private Mono<GatewayBootstrap> start(GatewayOptions options) {
       return Flux.fromIterable(factories)
-=======
-    private Mono<GatewayBootstrap> start(Executor workerPool, ServiceCall call, Metrics metrics) {
-      return Flux.fromIterable(gatewayConfigs)
->>>>>>> 7924e4d7
           .flatMap(
               factory -> {
                 Gateway gateway = factory.apply(options);
