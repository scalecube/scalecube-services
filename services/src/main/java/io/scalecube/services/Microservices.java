--- conflicted
+++ resolved
@@ -210,66 +210,21 @@
         .publishOn(scheduler)
         .then(startGateway())
         .publishOn(scheduler)
-<<<<<<< HEAD
         .then(Mono.fromCallable(() -> JmxMonitorMBean.start(this)))
         .then(this.compositeDiscovery.startListen(this))
         .publishOn(scheduler)
         .thenReturn(this)
-=======
-        .flatMap(
-            transportBootstrap -> {
-              final ServiceCall call = call();
-              final Address serviceAddress = transportBootstrap.transportAddress;
-
-              final ServiceEndpoint.Builder serviceEndpointBuilder =
-                  ServiceEndpoint.builder()
-                      .id(id)
-                      .address(serviceAddress)
-                      .contentTypes(DataCodec.getAllContentTypes())
-                      .tags(tags);
-
-              // invoke service providers and register services
-              List<Object> serviceInstances =
-                  serviceProviders.stream()
-                      .flatMap(serviceProvider -> serviceProvider.provide(call).stream())
-                      .peek(this::registerInMethodRegistry)
-                      .peek(
-                          serviceInfo ->
-                              serviceEndpointBuilder.appendServiceRegistrations(
-                                  ServiceScanner.scanServiceInfo(serviceInfo)))
-                      .map(ServiceInfo::serviceInstance)
-                      .collect(Collectors.toList());
-
-              if (transportBootstrap == ServiceTransportBootstrap.NULL_INSTANCE
-                  && !serviceInstances.isEmpty()) {
-                LOGGER.warn("[{}] ServiceTransport is not set", this.id());
-              }
-
-              serviceEndpoint = serviceEndpointBuilder.build();
-
-              return createDiscovery(
-                      this, new ServiceDiscoveryOptions().serviceEndpoint(serviceEndpoint))
-                  .publishOn(scheduler)
-                  .then(startGateway(new GatewayOptions().call(call)))
-                  .publishOn(scheduler)
-                  .then(Mono.fromCallable(() -> Injector.inject(this, serviceInstances)))
-                  .then(Mono.fromCallable(() -> JmxMonitorMBean.start(this)))
-                  .then(compositeDiscovery.startListen())
-                  .publishOn(scheduler)
-                  .thenReturn(this);
-            })
->>>>>>> dd30d655
         .onErrorResume(
             ex -> Mono.defer(this::shutdown).then(Mono.error(ex)).cast(Microservices.class))
         .doOnSuccess(m -> LOGGER.info("[{}][start] Started", id))
         .doOnTerminate(scheduler::dispose);
   }
 
-  private Mono<CompositeServiceDiscovery> createDiscovery(ServiceEndpoint serviceEndpoint) {
-    return this.compositeDiscovery.createInstance(serviceEndpoint);
-  }
-
-<<<<<<< HEAD
+  private Mono<ServiceDiscovery> createDiscovery(
+      Microservices microservices, ServiceDiscoveryOptions options) {
+    return compositeDiscovery.createInstance(microservices, options);
+  }
+
   private Mono<ServiceEndpoint> initializeServiceEndpoint(Address serviceAddress) {
     Mono<? extends Collection<ServiceDefinition>> serviceDefinitionsMono =
         Mono.fromCallable(this.serviceFactory::getServiceDefinitions);
@@ -287,11 +242,6 @@
                       ServiceScanner.scanServiceDefinition(serviceDefinition)));
           return serviceEndpointBuilder.build();
         });
-=======
-  private Mono<ServiceDiscovery> createDiscovery(
-      Microservices microservices, ServiceDiscoveryOptions options) {
-    return compositeDiscovery.createInstance(microservices, options);
->>>>>>> dd30d655
   }
 
   private void registerInMethodRegistry(Collection<ServiceInfo> services) {
@@ -385,11 +335,7 @@
    * @return service discovery context
    */
   public ServiceDiscoveryContext discovery(String id) {
-<<<<<<< HEAD
-    return Optional.ofNullable(this.compositeDiscovery.discoveryContexts.get(id))
-=======
     return Optional.ofNullable(compositeDiscovery.discoveryContexts.get(id))
->>>>>>> dd30d655
         .orElseThrow(() -> new NoSuchElementException("[discovery] id: " + id));
   }
 
@@ -442,128 +388,6 @@
 
   private Mono<Void> processBeforeDestroy() {
     return this.serviceFactory.shutdownServices().then();
-  }
-
-  private static class CompositeServiceDiscovery implements ServiceDiscovery {
-
-    private final List<UnaryOperator<ServiceDiscoveryOptions>> operatorList = new ArrayList<>();
-    private final Map<String, ServiceDiscovery> discoveryMap = new HashMap<>();
-    private final Map<String, ServiceDiscoveryContext> discoveryContexts = new ConcurrentHashMap<>();
-
-    // Subject
-    private final DirectProcessor<ServiceDiscoveryEvent> subject = DirectProcessor.create();
-    private final FluxSink<ServiceDiscoveryEvent> sink = subject.sink();
-
-    private final Disposable.Composite disposables = Disposables.composite();
-    private Scheduler scheduler;
-    private ServiceEndpoint serviceEndpoint;
-
-    private CompositeServiceDiscovery addOperator(UnaryOperator<ServiceDiscoveryOptions> operator) {
-      this.operatorList.add(operator);
-      return this;
-    }
-
-    private Mono<CompositeServiceDiscovery> createInstance(ServiceEndpoint serviceEndpoint) {
-      this.serviceEndpoint = serviceEndpoint;
-      ServiceDiscoveryOptions options =
-          new ServiceDiscoveryOptions().serviceEndpoint(this.serviceEndpoint);
-      for (UnaryOperator<ServiceDiscoveryOptions> operator : operatorList) {
-        final ServiceDiscoveryOptions finalOptions = operator.apply(options);
-        final String id = finalOptions.id();
-        this.discoveryMap.put(
-            id, finalOptions.discoveryFactory().createServiceDiscovery(serviceEndpoint));
-      }
-
-      this.scheduler = Schedulers.newSingle("composite-discovery", true);
-
-      return Mono.just(this);
-    }
-
-    private Mono<Void> startListen(Microservices microservices) {
-      return Mono.deferWithContext(context -> start())
-          .doOnSubscribe(s -> LOGGER.info("[{}][startListen] Starting", microservices.id))
-          .doOnSuccess(discovery -> LOGGER.info("[{}][startListen] Started", microservices.id))
-          .doOnError(
-              ex ->
-                  LOGGER.error(
-                      "[{}][startListen] Exception occurred: {}", microservices.id, ex.toString()))
-          .subscriberContext(
-              context -> reactor.util.context.Context.of(Microservices.class, microservices));
-    }
-
-    @Override
-    public Flux<ServiceDiscoveryEvent> listen() {
-      return subject.onBackpressureBuffer();
-    }
-
-    @Override
-    public Mono<Void> start() {
-      return Flux.fromIterable(discoveryMap.entrySet())
-          .flatMap(
-              entry -> {
-                final String id = entry.getKey();
-                final ServiceDiscovery discovery = entry.getValue();
-
-                return Mono.deferWithContext(context -> start0(discovery, context))
-                    .doOnSubscribe(s -> LOGGER.info("[discovery][{}][start] Starting", id))
-                    .doOnSuccess(avoid -> LOGGER.info("[discovery][{}][start] Started", id))
-                    .doOnError(
-                        ex ->
-                            LOGGER.error(
-                                "[discovery][{}][start] Exception occurred: {}", id, ex.toString()))
-                    .subscriberContext(
-                        context ->
-                            context.put(
-                                ServiceDiscoveryContext.Builder.class,
-                                ServiceDiscoveryContext.builder().id(id).discovery(discovery)));
-              })
-          .then();
-    }
-
-    private Mono<? extends Void> start0(
-        ServiceDiscovery discovery, Context innerMicroservicesContext) {
-      final Microservices microservices = innerMicroservicesContext.get(Microservices.class);
-      ServiceDiscoveryContext.Builder builder =
-          innerMicroservicesContext.get(ServiceDiscoveryContext.Builder.class);
-
-      disposables.add(
-          discovery
-              .listen()
-              .publishOn(scheduler)
-              .doOnNext(event -> onDiscoveryEvent(microservices, event))
-              .doOnNext(sink::next)
-              .subscribe());
-
-      return discovery
-          .start()
-          .doOnSuccess(
-              avoid -> {
-                ServiceDiscoveryContext discoveryContext = builder.build();
-                discoveryContexts.put(discoveryContext.id(), discoveryContext);
-              });
-    }
-
-    private void onDiscoveryEvent(Microservices microservices, ServiceDiscoveryEvent event) {
-      if (event.isEndpointAdded()) {
-        microservices.serviceRegistry.registerService(event.serviceEndpoint());
-      }
-      if (event.isEndpointLeaving() || event.isEndpointRemoved()) {
-        microservices.serviceRegistry.unregisterService(event.serviceEndpoint().id());
-      }
-    }
-
-    @Override
-    public Mono<Void> shutdown() {
-      return Mono.defer(
-          () -> {
-            disposables.dispose();
-            return Mono.whenDelayError(
-                discoveryMap.values().stream()
-                    .map(ServiceDiscovery::shutdown)
-                    .collect(Collectors.toList()))
-                .then(Mono.fromRunnable(() -> scheduler.dispose()));
-          });
-    }
   }
 
   public static final class Builder {
@@ -789,8 +613,6 @@
     }
   }
 
-<<<<<<< HEAD
-=======
   private static class CompositeServiceDiscovery implements ServiceDiscovery {
 
     private final List<UnaryOperator<ServiceDiscoveryOptions>> optionOperators = new ArrayList<>();
@@ -925,7 +747,6 @@
     }
   }
 
->>>>>>> dd30d655
   private static class GatewayBootstrap {
 
     private final List<Function<GatewayOptions, Gateway>> factories = new ArrayList<>();
@@ -1059,6 +880,18 @@
     }
   }
 
+  @SuppressWarnings("unused")
+  public interface MonitorMBean {
+
+    String getServiceEndpoint();
+
+    String getAllServiceEndpoints();
+
+    String getServiceMethodInvokers();
+
+    String getServiceInfos();
+  }
+
   private static class JmxMonitorMBean implements MonitorMBean {
 
     private static final String OBJECT_NAME_FORMAT = "io.scalecube.services:name=%s@%s";
@@ -1082,11 +915,7 @@
 
     @Override
     public String getServiceEndpoint() {
-<<<<<<< HEAD
-      return String.valueOf(this.microservices);
-=======
       return String.valueOf(microservices.serviceEndpoint);
->>>>>>> dd30d655
     }
 
     @Override
@@ -1138,43 +967,4 @@
           .toString();
     }
   }
-
-  @SuppressWarnings("unused")
-  public interface MonitorMBean {
-
-    String getServiceEndpoint();
-
-    String getAllServiceEndpoints();
-
-    String getServiceMethodInvokers();
-
-    String getServiceInfos();
-  }
-
-  private static final class MicroservicesContextImpl implements MicroservicesContext {
-
-    private final CompositeServiceDiscovery serviceDiscovery;
-    private final Supplier<ServiceCall> serviceCallSupplier;
-
-    private MicroservicesContextImpl(
-        CompositeServiceDiscovery serviceDiscovery, Supplier<ServiceCall> serviceCallSupplier) {
-      this.serviceDiscovery = serviceDiscovery;
-      this.serviceCallSupplier = serviceCallSupplier;
-    }
-
-    @Override
-    public ServiceEndpoint serviceEndpoint() {
-      return this.serviceDiscovery.serviceEndpoint;
-    }
-
-    @Override
-    public ServiceCall serviceCall() {
-      return this.serviceCallSupplier.get();
-    }
-
-    @Override
-    public Flux<ServiceDiscoveryEvent> listenDiscovery() {
-      return this.serviceDiscovery.listen();
-    }
-  }
 }