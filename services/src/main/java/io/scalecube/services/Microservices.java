--- conflicted
+++ resolved
@@ -122,8 +122,6 @@
     this.serviceRegistry = new ServiceRegistryImpl(this, services, metrics);
     this.routerFactory = new RouterFactory(serviceRegistry);
   }
-
-<<<<<<< HEAD
   // FIXME: need to implement cleanup process
   private void cleanupStuff() {
     // this.cluster().listenMembership()
@@ -139,15 +137,6 @@
     // LOGGER.info("Member removed removing subscription {}", subscription);
     // });
     // });
-=======
-    this.dispatcherFactory = new ServiceDispatcherFactory(serviceRegistry);
-    this.proxyFactory = new ServiceProxyFactory(this);
-    new ServiceDispatcher(this);
-
-    this.sender.listen()
-            .filter(message -> message.header(ServiceHeaders.SERVICE_RESPONSE) != null)
-            .subscribe(message -> ServiceResponse.handleReply(message));
->>>>>>> 25bb89b1
   }
 
   public Metrics metrics() {
@@ -186,15 +175,9 @@
 
       ServiceStreams serviceStreams = new ServiceStreams(this.server);
 
-<<<<<<< HEAD
       servicesConfig.services().stream()
           .map(mapper -> serviceStreams.createSubscriptions(mapper.getService()))
           .collect(Collectors.toList());
-=======
-      // create cluster and transport with given config.
-      ServiceTransport transportSender =
-              new ServiceTransport(Transport.bindAwait(transportConfig));
->>>>>>> 25bb89b1
 
       Address serviceAddress = this.server.bindAwait();
       ClusterConfig cfg = getClusterConfig(servicesConfig, serviceAddress);
