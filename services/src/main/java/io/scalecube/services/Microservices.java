package io.scalecube.services;

import io.scalecube.net.Address;
import io.scalecube.services.api.ServiceMessage;
import io.scalecube.services.auth.Authenticator;
import io.scalecube.services.auth.DelegatingAuthenticator;
import io.scalecube.services.auth.PrincipalMapper;
import io.scalecube.services.discovery.api.ServiceDiscovery;
import io.scalecube.services.discovery.api.ServiceDiscoveryContext;
import io.scalecube.services.discovery.api.ServiceDiscoveryEvent;
import io.scalecube.services.discovery.api.ServiceDiscoveryFactory;
import io.scalecube.services.discovery.api.ServiceDiscoveryOptions;
import io.scalecube.services.exceptions.DefaultErrorMapper;
import io.scalecube.services.exceptions.ServiceProviderErrorMapper;
import io.scalecube.services.gateway.Gateway;
import io.scalecube.services.gateway.GatewayOptions;
import io.scalecube.services.methods.MethodInfo;
import io.scalecube.services.methods.ServiceMethodInvoker;
import io.scalecube.services.methods.ServiceMethodRegistry;
import io.scalecube.services.methods.ServiceMethodRegistryImpl;
import io.scalecube.services.registry.ServiceRegistryImpl;
import io.scalecube.services.registry.api.ServiceRegistry;
import io.scalecube.services.routing.RoundRobinServiceRouter;
import io.scalecube.services.routing.Routers;
import io.scalecube.services.transport.api.ClientTransport;
import io.scalecube.services.transport.api.DataCodec;
import io.scalecube.services.transport.api.ServerTransport;
import io.scalecube.services.transport.api.ServiceMessageDataDecoder;
import io.scalecube.services.transport.api.ServiceTransport;
import java.lang.management.ManagementFactory;
import java.util.ArrayList;
import java.util.Arrays;
import java.util.Collection;
import java.util.HashMap;
import java.util.List;
import java.util.Map;
import java.util.NoSuchElementException;
import java.util.Objects;
import java.util.Optional;
import java.util.StringJoiner;
import java.util.UUID;
import java.util.concurrent.ConcurrentHashMap;
import java.util.concurrent.CopyOnWriteArrayList;
import java.util.function.Function;
import java.util.function.Supplier;
import java.util.function.UnaryOperator;
import java.util.stream.Collectors;
import java.util.stream.Stream;
import javax.management.MBeanServer;
import javax.management.ObjectName;
import javax.management.StandardMBean;
import org.slf4j.Logger;
import org.slf4j.LoggerFactory;
import reactor.core.Disposable;
import reactor.core.Disposables;
import reactor.core.publisher.DirectProcessor;
import reactor.core.publisher.Flux;
import reactor.core.publisher.FluxSink;
import reactor.core.publisher.Mono;
import reactor.core.publisher.MonoProcessor;
import reactor.core.scheduler.Scheduler;
import reactor.core.scheduler.Schedulers;
import reactor.util.context.Context;

/**
 * The ScaleCube-Services module enables to provision and consuming microservices in a cluster.
 * ScaleCube-Services provides Reactive application development platform for building distributed
 * applications Using microservices and fast data on a message-driven runtime that scales
 * transparently on multi-core, multi-process and/or multi-machines Most microservices frameworks
 * focus on making it easy to build individual microservices. ScaleCube allows developers to run a
 * whole system of microservices from a single command. removing most of the boilerplate code,
 * ScaleCube-Services focuses development on the essence of the service and makes it easy to create
 * explicit and typed protocols that compose. True isolation is achieved through shared-nothing
 * design. This means the services in ScaleCube are autonomous, loosely coupled and mobile (location
 * transparent)—necessary requirements for resilance and elasticity ScaleCube services requires
 * developers only to two simple Annotations declaring a Service but not regards how you build the
 * service component itself. the Service component is simply java class that implements the service
 * Interface and ScaleCube take care for the rest of the magic. it derived and influenced by Actor
 * model and reactive and streaming patters but does not force application developers to it.
 * ScaleCube-Services is not yet-anther RPC system in the sense its is cluster aware to provide:
 *
 * <ul>
 *   <li>location transparency and discovery of service instances.
 *   <li>fault tolerance using gossip and failure detection.
 *   <li>share nothing - fully distributed and decentralized architecture.
 *   <li>Provides fluent, java 8 lambda apis.
 *   <li>Embeddable and lightweight.
 *   <li>utilizes completable futures but primitives and messages can be used as well completable
 *       futures gives the advantage of composing and chaining service calls and service results.
 *   <li>low latency
 *   <li>supports routing extensible strategies when selecting service end-points
 * </ul>
 *
 * <b>basic usage example:</b>
 *
 * <pre>{@code
 * // Define a service interface and implement it:
 * &#64; Service
 * public interface GreetingService {
 *      &#64; ServiceMethod
 *      Mono<String> sayHello(String string);
 *  }
 *
 *  public class GreetingServiceImpl implements GreetingService {
 *    &#64; Override
 *    public Mono<String> sayHello(String name) {
 *      return Mono.just("hello to: " + name);
 *    }
 *  }
 *
 *  // Build a microservices cluster instance:
 *  Microservices microservices = Microservices.builder()
 *       // Introduce GreetingServiceImpl pojo as a micro-service:
 *      .services(new GreetingServiceImpl())
 *      .startAwait();
 *
 *  // Create microservice proxy to GreetingService.class interface:
 *  GreetingService service = microservices.call()
 *      .api(GreetingService.class);
 *
 *  // Invoke the greeting service async:
 *  service.sayHello("joe").subscribe(resp->{
 *    // handle response
 *  });
 *
 * }</pre>
 */
public final class Microservices {

  public static final Logger LOGGER = LoggerFactory.getLogger(Microservices.class);

  private final String id = UUID.randomUUID().toString().replace("-", "");
  private final Map<String, String> tags;
  private final ServiceFactory serviceFactory;
  private final ServiceRegistry serviceRegistry;
  private final ServiceMethodRegistry methodRegistry;
  private final Authenticator<Object> defaultAuthenticator;
  private final ServiceTransportBootstrap transportBootstrap;
  private final GatewayBootstrap gatewayBootstrap;
<<<<<<< HEAD
  private final ServiceDiscoveryBootstrap discoveryBootstrap;
  private final ServiceProviderErrorMapper defaultErrorMapper;
  private final ServiceMessageDataDecoder defaultDataDecoder;
=======
  private final CompositeServiceDiscovery compositeDiscovery;
  private final ServiceProviderErrorMapper errorMapper;
  private final ServiceMessageDataDecoder dataDecoder;
>>>>>>> 1b61a0bc
  private final String contentType;
  private final PrincipalMapper<Object, Object> principalMapper;
  private final MonoProcessor<Void> shutdown = MonoProcessor.create();
  private final MonoProcessor<Void> onShutdown = MonoProcessor.create();
<<<<<<< HEAD
  private MicroservicesContext context;
=======
  private ServiceEndpoint serviceEndpoint;
>>>>>>> 1b61a0bc

  private Microservices(Builder builder) {
    this.tags = new HashMap<>(builder.tags);

    this.serviceRegistry = builder.serviceRegistry;
    this.methodRegistry = builder.methodRegistry;
    this.defaultAuthenticator = builder.authenticator;
    this.gatewayBootstrap = builder.gatewayBootstrap;
    this.compositeDiscovery = builder.compositeDiscovery;
    this.transportBootstrap = builder.transportBootstrap;
    this.defaultErrorMapper = builder.errorMapper;
    this.defaultDataDecoder = builder.dataDecoder;
    this.contentType = builder.contentType;
    this.principalMapper = builder.principalMapper;

    this.serviceFactory =
        builder.serviceFactory != null
            ? builder.serviceFactory
            : ScalecubeServiceFactory.create(builder.serviceProviders);
    // for initialization services by deprecated ServiceProvider
    if (this.serviceFactory instanceof ScalecubeServiceFactory) {
      ((ScalecubeServiceFactory) this.serviceFactory).setServiceCall(this::call);
    }

    // Setup cleanup
    shutdown
        .then(doShutdown())
        .doFinally(s -> onShutdown.onComplete())
        .subscribe(
            null, ex -> LOGGER.warn("[{}][doShutdown] Exception occurred: {}", id, ex.toString()));
  }

  public static Builder builder() {
    return new Builder();
  }

  public String id() {
    return this.id;
  }

  @Override
  public String toString() {
    return "Microservices@" + id;
  }

  private Mono<Microservices> start() {
    LOGGER.info("[{}][start] Starting", id);

    // Create bootstrap scheduler
    Scheduler scheduler = Schedulers.newSingle(toString(), true);
    return transportBootstrap
        .start(this)
        // because ServiceTransportBootstrap#address may return nullable value in local case
        .map(transport -> (Supplier<Address>) transport::address)
        .flatMap(this::initializeServiceEndpoint)
        .flatMap(this.discoveryBootstrap::createInstance)
        .publishOn(scheduler)
<<<<<<< HEAD
        .map(serviceDiscovery -> new Context(serviceDiscovery, this::call))
        .doOnSuccess(context -> this.context = context)
        .flatMap(this.serviceFactory::initializeServices)
        .doOnNext(this::registerInMethodRegistry)
        .publishOn(scheduler)
        .then(startGateway())
        .publishOn(scheduler)
        .then(Mono.fromCallable(() -> JmxMonitorMBean.start(this)))
        .then(this.discoveryBootstrap.startListen(this))
        .publishOn(scheduler)
        .thenReturn(this)
=======
        .flatMap(
            transportBootstrap -> {
              final ServiceCall call = call();
              final Address serviceAddress = transportBootstrap.transportAddress;

              final ServiceEndpoint.Builder serviceEndpointBuilder =
                  ServiceEndpoint.builder()
                      .id(id)
                      .address(serviceAddress)
                      .contentTypes(DataCodec.getAllContentTypes())
                      .tags(tags);

              // invoke service providers and register services
              List<Object> serviceInstances =
                  serviceProviders.stream()
                      .flatMap(serviceProvider -> serviceProvider.provide(call).stream())
                      .peek(this::registerInMethodRegistry)
                      .peek(
                          serviceInfo ->
                              serviceEndpointBuilder.appendServiceRegistrations(
                                  ServiceScanner.scanServiceInfo(serviceInfo)))
                      .map(ServiceInfo::serviceInstance)
                      .collect(Collectors.toList());

              if (transportBootstrap == ServiceTransportBootstrap.NULL_INSTANCE
                  && !serviceInstances.isEmpty()) {
                LOGGER.warn("[{}] ServiceTransport is not set", this.id());
              }

              serviceEndpoint = serviceEndpointBuilder.build();

              return createDiscovery(new ServiceDiscoveryOptions().serviceEndpoint(serviceEndpoint))
                  .publishOn(scheduler)
                  .then(startGateway(new GatewayOptions().call(call)))
                  .publishOn(scheduler)
                  .then(Mono.fromCallable(() -> Injector.inject(this, serviceInstances)))
                  .then(Mono.fromCallable(() -> JmxMonitorMBean.start(this)))
                  .then(compositeDiscovery.startListen(this))
                  .publishOn(scheduler)
                  .thenReturn(this);
            })
>>>>>>> 1b61a0bc
        .onErrorResume(
            ex -> Mono.defer(this::shutdown).then(Mono.error(ex)).cast(Microservices.class))
        .doOnSuccess(m -> LOGGER.info("[{}][start] Started", id))
        .doOnTerminate(scheduler::dispose);
  }

<<<<<<< HEAD
  private Mono<ServiceEndpoint> initializeServiceEndpoint(Supplier<Address> serviceAddress) {
    Mono<? extends Collection<ServiceDefinition>> serviceDefinitionsMono =
        Mono.fromCallable(this.serviceFactory::getServiceDefinitions);
    return serviceDefinitionsMono.map(
        serviceDefinitions -> {
          final ServiceEndpoint.Builder serviceEndpointBuilder =
              ServiceEndpoint.builder()
                  .id(this.id)
                  .address(serviceAddress.get())
                  .contentTypes(DataCodec.getAllContentTypes())
                  .tags(this.tags);
          serviceDefinitions.forEach(
              serviceDefinition ->
                  serviceEndpointBuilder.appendServiceRegistrations(
                      ServiceScanner.scanServiceDefinition(serviceDefinition)));
          return serviceEndpointBuilder.build();
        });
  }

  private void registerInMethodRegistry(Collection<ServiceInfo> services) {
    services.stream()
        .map(
            serviceInfo ->
                ServiceInfo.from(serviceInfo)
                    .errorMapperIfAbsent(this.defaultErrorMapper)
                    .dataDecoderIfAbsent(this.defaultDataDecoder)
                    .authenticatorIfAbsent(this.defaultAuthenticator)
                    .principalMapperIfAbsent(this.principalMapper)
                    .build())
        .forEach(methodRegistry::registerService);
  }

  private Mono<GatewayBootstrap> startGateway() {
    return gatewayBootstrap.start(this, new GatewayOptions().call(this.call()));
  }

=======
  private Mono<GatewayBootstrap> startGateway(GatewayOptions options) {
    return gatewayBootstrap.start(this, options);
  }

  private Mono<ServiceDiscovery> createDiscovery(ServiceDiscoveryOptions options) {
    return compositeDiscovery.createInstance(options);
  }

  private void registerInMethodRegistry(ServiceInfo serviceInfo) {
    methodRegistry.registerService(
        ServiceInfo.from(serviceInfo)
            .errorMapperIfAbsent(errorMapper)
            .dataDecoderIfAbsent(dataDecoder)
            .authenticatorIfAbsent(authenticator)
            .principalMapperIfAbsent(principalMapper)
            .build());
  }

>>>>>>> 1b61a0bc
  public Address serviceAddress() {
    return transportBootstrap.transportAddress;
  }

  /**
   * Creates new instance {@code ServiceCall}.
   *
   * @return new {@code ServiceCall} instance.
   */
  public ServiceCall call() {
    return new ServiceCall()
        .transport(transportBootstrap.clientTransport)
        .serviceRegistry(serviceRegistry)
        .methodRegistry(methodRegistry)
        .contentType(contentType)
        .errorMapper(DefaultErrorMapper.INSTANCE)
        .router(Routers.getRouter(RoundRobinServiceRouter.class));
  }

  public List<Gateway> gateways() {
    return gatewayBootstrap.gateways();
  }

  public Gateway gateway(String id) {
    return gatewayBootstrap.gateway(id);
  }

  public ServiceEndpoint serviceEndpoint() {
    return serviceEndpoint;
  }

  /**
   * Returns service discovery context by id.
   *
   * @param id service discovery id
   * @return service discovery context
   */
  public ServiceDiscoveryContext discovery(String id) {
    return Optional.ofNullable(compositeDiscovery.contextMap.get(id))
        .orElseThrow(() -> new NoSuchElementException("[discovery] id: " + id));
  }

  /**
   * Function to subscribe and listen on {@code ServiceDiscoveryEvent} events.
   *
   * @return stream of {@code ServiceDiscoveryEvent} events
   */
  public Flux<ServiceDiscoveryEvent> listenDiscovery() {
    return compositeDiscovery.listen();
  }

  /**
   * Shutdown instance and clear resources.
   *
   * @return result of shutdown
   */
  public Mono<Void> shutdown() {
    return Mono.fromRunnable(shutdown::onComplete).then(onShutdown);
  }

  /**
   * Returns signal of when shutdown was completed.
   *
   * @return signal of when shutdown completed
   */
  public Mono<Void> onShutdown() {
    return onShutdown;
  }

  private Mono<Void> doShutdown() {
    return Mono.defer(
        () -> {
          LOGGER.info("[{}][doShutdown] Shutting down", id);
          return Mono.whenDelayError(
                  processBeforeDestroy(),
                  compositeDiscovery.shutdown(),
                  gatewayBootstrap.shutdown(),
                  transportBootstrap.shutdown())
              .doOnSuccess(s -> LOGGER.info("[{}][doShutdown] Shutdown", id));
        });
  }

  private Mono<Void> processBeforeDestroy() {
    return serviceFactory.shutdownServices(this.context).then();
  }

  private static final class Context implements MicroservicesContext {

    private final ServiceEndpoint serviceEndpoint;
    private final Supplier<ServiceCall> serviceCallSupplier;
    private final Flux<ServiceDiscoveryEvent> events;

    private Context(ServiceDiscovery serviceDiscovery, Supplier<ServiceCall> serviceCallSupplier) {
      this.serviceEndpoint = serviceDiscovery.serviceEndpoint();
      this.serviceCallSupplier = serviceCallSupplier;
      this.events = serviceDiscovery.listenDiscovery();
    }

    @Override
    public ServiceEndpoint serviceEndpoint() {
      return this.serviceEndpoint;
    }

    @Override
    public ServiceCall serviceCall() {
      return this.serviceCallSupplier.get();
    }

    @Override
    public Flux<ServiceDiscoveryEvent> listenDiscoveryEvents() {
      return this.events;
    }
  }

  public static final class Builder {

    private Map<String, String> tags = new HashMap<>();
    private final List<ServiceInfo> services = new ArrayList<>();
    private final List<ServiceProvider> serviceProviders = new ArrayList<>();
    private ServiceFactory serviceFactory;
    private ServiceRegistry serviceRegistry = new ServiceRegistryImpl();
    private ServiceMethodRegistry methodRegistry = new ServiceMethodRegistryImpl();
    private Authenticator<Object> authenticator = new DelegatingAuthenticator();
    private final CompositeServiceDiscovery compositeDiscovery = new CompositeServiceDiscovery();
    private ServiceTransportBootstrap transportBootstrap = new ServiceTransportBootstrap();
    private final GatewayBootstrap gatewayBootstrap = new GatewayBootstrap();
    private ServiceProviderErrorMapper errorMapper = DefaultErrorMapper.INSTANCE;
    private ServiceMessageDataDecoder dataDecoder =
        Optional.ofNullable(ServiceMessageDataDecoder.INSTANCE)
            .orElse((message, dataType) -> message);
    private String contentType = ServiceMessage.DEFAULT_DATA_FORMAT;
    private PrincipalMapper<Object, Object> principalMapper = authData -> authData;

    private void build() {
      ServiceProvider serviceProvider =
          this.services.stream()
              .map(
                  service ->
                      ServiceInfo.from(service)
                          .dataDecoderIfAbsent(this.dataDecoder)
                          .errorMapperIfAbsent(this.errorMapper)
                          .build())
              .collect(
                  Collectors.collectingAndThen(
                      Collectors.toList(), services -> (ServiceProvider) call -> services));
      this.serviceProviders.add(serviceProvider);
    }

    public Mono<Microservices> start() {
      build();
      return Mono.defer(() -> new Microservices(this).start());
    }

    public Microservices startAwait() {
      return start().block();
    }

    /**
     * Adds service instance to microservice.
     *
     * <p><strong>WARNING</strong> This service will be ignored if custom {@link ServiceFactory} is
     * installed. This method has been left for backward compatibility only and will be removed in
     * future releases.
     *
     * @param services service info instance.
     * @return builder
     * @deprecated use {@link this#serviceFactory(ServiceFactory)}
     */
    @Deprecated
    public Builder services(ServiceInfo... services) {
      this.services.addAll(Arrays.asList(services));
      return this;
    }

    /**
     * Adds service instance to microservice.
     *
     * <p><strong>WARNING</strong> This service will be ignored if custom {@link ServiceFactory} is
     * installed. This method has been left for backward compatibility only and will be removed in
     * future releases.
     *
     * @param services service instance.
     * @return builder
     * @deprecated use {@link this#serviceFactory(ServiceFactory)}
     */
    @Deprecated
    public Builder services(Object... services) {
      Stream.of(services)
          .map(service -> ServiceInfo.fromServiceInstance(service).build())
          .forEach(this.services::add);
      return this;
    }

    /**
     * Set up service provider.
     *
     * <p><strong>WARNING</strong> This service will be ignored if custom {@link ServiceFactory} is
     * installed. This method has been left for backward compatibility only and will be removed in
     * future releases.
     *
     * @param serviceProvider - old service provider
     * @return this
     * @deprecated use {@link this#serviceFactory(ServiceFactory)}
     */
    @Deprecated
    public Builder services(ServiceProvider serviceProvider) {
      this.serviceProviders.add(serviceProvider);
      return this;
    }

    public Builder serviceFactory(ServiceFactory serviceFactory) {
      this.serviceFactory = serviceFactory;
      return this;
    }

    public Builder serviceRegistry(ServiceRegistry serviceRegistry) {
      this.serviceRegistry = serviceRegistry;
      return this;
    }

    public Builder methodRegistry(ServiceMethodRegistry methodRegistry) {
      this.methodRegistry = methodRegistry;
      return this;
    }

    /**
     * Setter for default {@code authenticator}. Deprecated. Use {@link
     * #defaultAuthenticator(Authenticator)}.
     *
     * @param authenticator authenticator
     * @return this builder with applied parameter
     */
    @Deprecated
    public <T> Builder authenticator(Authenticator<? extends T> authenticator) {
      return defaultAuthenticator(authenticator);
    }

    public Builder discovery(String id, ServiceDiscoveryFactory discoveryFactory) {
      this.compositeDiscovery.addOperator(opts -> opts.id(id).discoveryFactory(discoveryFactory));
      return this;
    }

    public Builder transport(Supplier<ServiceTransport> supplier) {
      this.transportBootstrap = new ServiceTransportBootstrap(supplier);
      return this;
    }

    public Builder tags(Map<String, String> tags) {
      this.tags = tags;
      return this;
    }

    public Builder gateway(Function<GatewayOptions, Gateway> factory) {
      gatewayBootstrap.addFactory(factory);
      return this;
    }

    /**
     * Setter for default {@code errorMapper}. By default, default {@code errorMapper} is set to
     * {@link DefaultErrorMapper#INSTANCE}.
     *
     * @param errorMapper error mapper; not null
     * @return this builder with applied parameter
     */
    public Builder defaultErrorMapper(ServiceProviderErrorMapper errorMapper) {
      this.errorMapper = Objects.requireNonNull(errorMapper, "default errorMapper");
      return this;
    }

    /**
     * Setter for default {@code dataDecoder}. By default, default {@code dataDecoder} is set to
     * {@link ServiceMessageDataDecoder#INSTANCE} if it exists, otherswise to a function {@code
     * (message, dataType) -> message}
     *
     * @param dataDecoder data decoder; not null
     * @return this builder with applied parameter
     */
    public Builder defaultDataDecoder(ServiceMessageDataDecoder dataDecoder) {
      this.dataDecoder = Objects.requireNonNull(dataDecoder, "default dataDecoder");
      return this;
    }

    /**
     * Setter for default {@code contentType}. Deprecated. Use {@link #defaultContentType(String)}.
     *
     * @param contentType contentType; not null
     * @return this builder with applied parameter
     */
    @Deprecated
    public Builder contentType(String contentType) {
      return defaultContentType(contentType);
    }

    /**
     * Setter for default {@code contentType}. By default, default {@code contentType} is set to
     * {@link ServiceMessage#DEFAULT_DATA_FORMAT}.
     *
     * @param contentType contentType; not null
     * @return this builder with applied parameter
     */
    public Builder defaultContentType(String contentType) {
      this.contentType = Objects.requireNonNull(contentType, "default contentType");
      return this;
    }

    /**
     * Setter for default {@code authenticator}. By default, default {@code authenticator} is set to
     * {@link DelegatingAuthenticator}.
     *
     * @param authenticator authenticator; not null
     * @return this builder with applied parameter
     */
    @SuppressWarnings("unchecked")
    public <T> Builder defaultAuthenticator(Authenticator<? extends T> authenticator) {
      Objects.requireNonNull(authenticator, "default authenticator");
      this.authenticator = (Authenticator<Object>) authenticator;
      return this;
    }

    /**
     * Setter for default {@code principalMapper}. By default, default {@code principalMapper} is
     * set to unary function {@code authData -> authData}.
     *
     * @param principalMapper principalMapper; not null
     * @param <A> auth data type
     * @param <T> principal type
     * @return this builder with applied parameter
     */
    @SuppressWarnings("unchecked")
    public <A, T> Builder defaultPrincipalMapper(
        PrincipalMapper<? extends A, ? extends T> principalMapper) {
      Objects.requireNonNull(principalMapper, "default principalMapper");
      this.principalMapper = (PrincipalMapper<Object, Object>) principalMapper;
      return this;
    }
  }

  private static class CompositeServiceDiscovery implements ServiceDiscovery {

    private final List<UnaryOperator<ServiceDiscoveryOptions>> operatorList = new ArrayList<>();
    private final Map<String, ServiceDiscovery> discoveryMap = new HashMap<>();
    private final Map<String, ServiceDiscoveryContext> contextMap = new ConcurrentHashMap<>();

    // Subject
    private final DirectProcessor<ServiceDiscoveryEvent> subject = DirectProcessor.create();
    private final FluxSink<ServiceDiscoveryEvent> sink = subject.sink();

    private final Disposable.Composite disposables = Disposables.composite();
    private Scheduler scheduler;

<<<<<<< HEAD
    private ServiceDiscoveryBootstrap(Function<ServiceEndpoint, ServiceDiscovery> factory) {
      this.factory = factory;
    }

    private Mono<ServiceDiscovery> createInstance(ServiceEndpoint serviceEndpoint) {
      return Mono.fromCallable(() -> discovery = factory.apply(serviceEndpoint));
    }

    private Mono<ServiceDiscovery> startListen(Microservices microservices) {
      return Mono.defer(
          () -> {
            if (discovery instanceof NullServiceDiscovery) {
              return Mono.just(discovery);
            }

            this.disposable =
                this.discovery
                    .listenDiscovery()
                    .subscribe(event -> onDiscoveryEvent(microservices, event));

            return this.discovery
                .start()
                .doOnSuccess(discovery -> this.discovery = discovery)
                .doOnSubscribe(
                    s -> LOGGER.info("[{}][serviceDiscovery][start] Starting", microservices.id()))
                .doOnSuccess(
                    discovery ->
                        LOGGER.info(
                            "[{}][serviceDiscovery][start] Started, address: {}",
                            microservices.id(),
                            discovery.address()))
                .doOnError(
                    ex ->
                        LOGGER.error(
                            "[{}][serviceDiscovery][start] Exception occurred: {}",
                            microservices.id(),
                            ex.toString()));
          });
=======
    private CompositeServiceDiscovery addOperator(UnaryOperator<ServiceDiscoveryOptions> operator) {
      this.operatorList.add(operator);
      return this;
>>>>>>> 1b61a0bc
    }

    private Mono<ServiceDiscovery> createInstance(ServiceDiscoveryOptions options) {
      for (UnaryOperator<ServiceDiscoveryOptions> operator : operatorList) {
        final ServiceDiscoveryOptions finalOptions = operator.apply(options);
        final ServiceEndpoint serviceEndpoint = finalOptions.serviceEndpoint();
        final String id = finalOptions.id();
        discoveryMap.put(
            id, finalOptions.discoveryFactory().createServiceDiscovery(serviceEndpoint));
      }

      scheduler = Schedulers.newSingle("composite-discovery", true);

      return Mono.just(this);
    }

    private Mono<Void> startListen(Microservices microservices) {
      return Mono.deferWithContext(context -> start())
          .doOnSubscribe(s -> LOGGER.info("[{}][startListen] Starting", microservices.id()))
          .doOnSuccess(discovery -> LOGGER.info("[{}][startListen] Started", microservices.id()))
          .doOnError(
              ex ->
                  LOGGER.error(
                      "[{}][startListen] Exception occurred: {}",
                      microservices.id(),
                      ex.toString()))
          .subscriberContext(
              context -> reactor.util.context.Context.of(Microservices.class, microservices));
    }

    @Override
    public Flux<ServiceDiscoveryEvent> listen() {
      return subject.onBackpressureBuffer();
    }

    @Override
    public Mono<Void> start() {
      return Flux.fromIterable(discoveryMap.entrySet())
          .flatMap(
              entry -> {
                final String id = entry.getKey();
                final ServiceDiscovery discovery = entry.getValue();

                return Mono.deferWithContext(context -> start0(discovery, context))
                    .doOnSubscribe(s -> LOGGER.info("[discovery][{}][start] Starting", id))
                    .doOnSuccess(avoid -> LOGGER.info("[discovery][{}][start] Started", id))
                    .doOnError(
                        ex ->
                            LOGGER.error(
                                "[discovery][{}][start] Exception occurred: {}", id, ex.toString()))
                    .subscriberContext(
                        context ->
                            context.put(
                                ServiceDiscoveryContext.Builder.class,
                                ServiceDiscoveryContext.builder().id(id).discovery(discovery)));
              })
          .then();
    }

    private Mono<? extends Void> start0(ServiceDiscovery discovery, Context context) {
      final Microservices microservices = context.get(Microservices.class);
      ServiceDiscoveryContext.Builder builder = context.get(ServiceDiscoveryContext.Builder.class);

      disposables.add(
          discovery
              .listen()
              .publishOn(scheduler)
              .doOnNext(event -> onDiscoveryEvent(microservices, event))
              .doOnNext(sink::next)
              .subscribe());

      return discovery
          .start()
          .doOnSuccess(
              avoid -> {
                ServiceDiscoveryContext discoveryContext = builder.build();
                contextMap.put(discoveryContext.id(), discoveryContext);
              });
    }

    private void onDiscoveryEvent(Microservices microservices, ServiceDiscoveryEvent event) {
      if (event.isEndpointAdded()) {
        microservices.serviceRegistry.registerService(event.serviceEndpoint());
      }
      if (event.isEndpointLeaving() || event.isEndpointRemoved()) {
        microservices.serviceRegistry.unregisterService(event.serviceEndpoint().id());
      }
    }

    @Override
    public Mono<Void> shutdown() {
      return Mono.defer(
          () -> {
            disposables.dispose();
            return Mono.whenDelayError(
                    discoveryMap.values().stream()
                        .map(ServiceDiscovery::shutdown)
                        .collect(Collectors.toList()))
                .then(Mono.fromRunnable(() -> scheduler.dispose()));
          });
    }
  }

  private static class GatewayBootstrap {

    private final List<Function<GatewayOptions, Gateway>> factories = new ArrayList<>();
    private final List<Gateway> gateways = new CopyOnWriteArrayList<>();

    private GatewayBootstrap addFactory(Function<GatewayOptions, Gateway> factory) {
      this.factories.add(factory);
      return this;
    }

    private Mono<GatewayBootstrap> start(Microservices microservices, GatewayOptions options) {
      return Flux.fromIterable(factories)
          .flatMap(
              factory -> {
                Gateway gateway = factory.apply(options);
                return gateway
                    .start()
                    .doOnSuccess(gateways::add)
                    .doOnSubscribe(
                        s ->
                            LOGGER.info(
                                "[{}][gateway][{}][start] Starting",
                                microservices.id(),
                                gateway.id()))
                    .doOnSuccess(
                        gateway1 ->
                            LOGGER.info(
                                "[{}][gateway][{}][start] Started, address: {}",
                                microservices.id(),
                                gateway1.id(),
                                gateway1.address()))
                    .doOnError(
                        ex ->
                            LOGGER.error(
                                "[{}][gateway][{}][start] Exception occurred: {}",
                                microservices.id(),
                                gateway.id(),
                                ex.toString()));
              })
          .then(Mono.just(this));
    }

    private Mono<Void> shutdown() {
      return Mono.whenDelayError(gateways.stream().map(Gateway::stop).toArray(Mono[]::new));
    }

    private List<Gateway> gateways() {
      return new ArrayList<>(gateways);
    }

    private Gateway gateway(String id) {
      return gateways.stream()
          .filter(gateway -> gateway.id().equals(id))
          .findFirst()
          .orElseThrow(() -> new IllegalArgumentException("Didn't find gateway by id=" + id));
    }
  }

  private static class ServiceTransportBootstrap {

    public static final Supplier<ServiceTransport> NULL_SUPPLIER = () -> null;
    public static final ServiceTransportBootstrap NULL_INSTANCE = new ServiceTransportBootstrap();

    private final Supplier<ServiceTransport> transportSupplier;

    private ServiceTransport serviceTransport;
    private ClientTransport clientTransport;
    private ServerTransport serverTransport;
    private Address transportAddress = Address.NULL_ADDRESS;

    public ServiceTransportBootstrap() {
      this(NULL_SUPPLIER);
    }

    public ServiceTransportBootstrap(Supplier<ServiceTransport> transportSupplier) {
      this.transportSupplier = transportSupplier;
    }

    private Mono<ServiceTransportBootstrap> start(Microservices microservices) {
      if (transportSupplier == NULL_SUPPLIER
          || (serviceTransport = transportSupplier.get()) == null) {
        return Mono.just(NULL_INSTANCE);
      }

      return serviceTransport
          .start()
          .doOnSuccess(transport -> serviceTransport = transport) // reset self
          .flatMap(
              transport -> serviceTransport.serverTransport().bind(microservices.methodRegistry))
          .doOnSuccess(transport -> serverTransport = transport)
          .map(
              transport -> {
                this.transportAddress =
                    Address.create(
                        Address.getLocalIpAddress().getHostAddress(),
                        serverTransport.address().port());
                this.clientTransport = serviceTransport.clientTransport();
                return this;
              })
          .doOnSubscribe(
              s -> LOGGER.info("[{}][serviceTransport][start] Starting", microservices.id()))
          .doOnSuccess(
              transport ->
                  LOGGER.info(
                      "[{}][serviceTransport][start] Started, address: {}",
                      microservices.id(),
                      this.transportAddress))
          .doOnError(
              ex ->
                  LOGGER.error(
                      "[{}][serviceTransport][start] Exception occurred: {}",
                      microservices.id(),
                      ex.toString()));
    }

    public Address address() {
      return transportAddress;
    }

    private Mono<Void> shutdown() {
      return Mono.defer(
          () ->
              Flux.concatDelayError(
                      Optional.ofNullable(serverTransport)
                          .map(ServerTransport::stop)
                          .orElse(Mono.empty()),
                      Optional.ofNullable(serviceTransport)
                          .map(ServiceTransport::stop)
                          .orElse(Mono.empty()))
                  .then());
    }
  }

  @SuppressWarnings("unused")
  public interface MonitorMBean {

    String getServiceEndpoint();

    String getAllServiceEndpoints();

    String getServiceMethodInvokers();

    String getServiceInfos();
  }

  private static class JmxMonitorMBean implements MonitorMBean {

    private static final String OBJECT_NAME_FORMAT = "io.scalecube.services:name=%s@%s";

    private final Microservices microservices;

    private static JmxMonitorMBean start(Microservices instance) throws Exception {
      MBeanServer mbeanServer = ManagementFactory.getPlatformMBeanServer();
      JmxMonitorMBean jmxMBean = new JmxMonitorMBean(instance);
      ObjectName objectName =
          new ObjectName(String.format(OBJECT_NAME_FORMAT, instance.id(), System.nanoTime()));
      StandardMBean standardMBean = new StandardMBean(jmxMBean, MonitorMBean.class);
      mbeanServer.registerMBean(standardMBean, objectName);
      return jmxMBean;
    }

    private JmxMonitorMBean(Microservices microservices) {
      this.microservices = microservices;
    }

    @Override
    public String getServiceEndpoint() {
      return String.valueOf(microservices);
    }

    @Override
    public String getAllServiceEndpoints() {
      return microservices.serviceRegistry.listServiceEndpoints().stream()
          .map(ServiceEndpoint::toString)
          .collect(Collectors.joining(",", "[", "]"));
    }

    @Override
    public String getServiceMethodInvokers() {
      return microservices.methodRegistry.listInvokers().stream()
          .map(JmxMonitorMBean::asString)
          .collect(Collectors.joining(",", "[", "]"));
    }

    @Override
    public String getServiceInfos() {
      return microservices.methodRegistry.listServices().stream()
          .map(JmxMonitorMBean::asString)
          .collect(Collectors.joining(",", "[", "]"));
    }

    private static String asString(ServiceMethodInvoker invoker) {
      return new StringJoiner(", ", ServiceMethodInvoker.class.getSimpleName() + "[", "]")
          .add("methodInfo=" + asString(invoker.methodInfo()))
          .add(
              "serviceMethod="
                  + invoker.service()
                  + "."
                  + invoker.methodInfo().methodName()
                  + "("
                  + invoker.methodInfo().parameterCount()
                  + ")")
          .toString();
    }

    private static String asString(MethodInfo methodInfo) {
      return new StringJoiner(", ", MethodInfo.class.getSimpleName() + "[", "]")
          .add("qualifier=" + methodInfo.qualifier())
          .add("auth=" + methodInfo.isSecured())
          .toString();
    }

    private static String asString(ServiceInfo serviceInfo) {
      return new StringJoiner(", ", ServiceMethodInvoker.class.getSimpleName() + "[", "]")
          .add("serviceInstance=" + serviceInfo.serviceInstance())
          .add("tags=" + serviceInfo.tags())
          .toString();
    }
  }
}<|MERGE_RESOLUTION|>--- conflicted
+++ resolved
@@ -137,24 +137,15 @@
   private final Authenticator<Object> defaultAuthenticator;
   private final ServiceTransportBootstrap transportBootstrap;
   private final GatewayBootstrap gatewayBootstrap;
-<<<<<<< HEAD
-  private final ServiceDiscoveryBootstrap discoveryBootstrap;
   private final ServiceProviderErrorMapper defaultErrorMapper;
   private final ServiceMessageDataDecoder defaultDataDecoder;
-=======
   private final CompositeServiceDiscovery compositeDiscovery;
-  private final ServiceProviderErrorMapper errorMapper;
-  private final ServiceMessageDataDecoder dataDecoder;
->>>>>>> 1b61a0bc
   private final String contentType;
   private final PrincipalMapper<Object, Object> principalMapper;
   private final MonoProcessor<Void> shutdown = MonoProcessor.create();
   private final MonoProcessor<Void> onShutdown = MonoProcessor.create();
-<<<<<<< HEAD
   private MicroservicesContext context;
-=======
   private ServiceEndpoint serviceEndpoint;
->>>>>>> 1b61a0bc
 
   private Microservices(Builder builder) {
     this.tags = new HashMap<>(builder.tags);
@@ -210,9 +201,17 @@
         // because ServiceTransportBootstrap#address may return nullable value in local case
         .map(transport -> (Supplier<Address>) transport::address)
         .flatMap(this::initializeServiceEndpoint)
-        .flatMap(this.discoveryBootstrap::createInstance)
-        .publishOn(scheduler)
-<<<<<<< HEAD
+        .map(serviceEndpoint -> {
+              return createDiscovery(new ServiceDiscoveryOptions().serviceEndpoint(serviceEndpoint))
+                  .publishOn(scheduler)
+                  .then(startGateway(new GatewayOptions().call(call)))
+                  .publishOn(scheduler)
+                  .then(Mono.fromCallable(() -> Injector.inject(this, serviceInstances)))
+                  .then(Mono.fromCallable(() -> JmxMonitorMBean.start(this)))
+                  .then(compositeDiscovery.startListen(this))
+                  .publishOn(scheduler)
+                  .thenReturn(this);
+            })
         .map(serviceDiscovery -> new Context(serviceDiscovery, this::call))
         .doOnSuccess(context -> this.context = context)
         .flatMap(this.serviceFactory::initializeServices)
@@ -224,56 +223,24 @@
         .then(this.discoveryBootstrap.startListen(this))
         .publishOn(scheduler)
         .thenReturn(this)
-=======
-        .flatMap(
-            transportBootstrap -> {
-              final ServiceCall call = call();
-              final Address serviceAddress = transportBootstrap.transportAddress;
-
-              final ServiceEndpoint.Builder serviceEndpointBuilder =
-                  ServiceEndpoint.builder()
-                      .id(id)
-                      .address(serviceAddress)
-                      .contentTypes(DataCodec.getAllContentTypes())
-                      .tags(tags);
-
-              // invoke service providers and register services
-              List<Object> serviceInstances =
-                  serviceProviders.stream()
-                      .flatMap(serviceProvider -> serviceProvider.provide(call).stream())
-                      .peek(this::registerInMethodRegistry)
-                      .peek(
-                          serviceInfo ->
-                              serviceEndpointBuilder.appendServiceRegistrations(
-                                  ServiceScanner.scanServiceInfo(serviceInfo)))
-                      .map(ServiceInfo::serviceInstance)
-                      .collect(Collectors.toList());
-
-              if (transportBootstrap == ServiceTransportBootstrap.NULL_INSTANCE
-                  && !serviceInstances.isEmpty()) {
-                LOGGER.warn("[{}] ServiceTransport is not set", this.id());
-              }
-
-              serviceEndpoint = serviceEndpointBuilder.build();
-
-              return createDiscovery(new ServiceDiscoveryOptions().serviceEndpoint(serviceEndpoint))
-                  .publishOn(scheduler)
-                  .then(startGateway(new GatewayOptions().call(call)))
-                  .publishOn(scheduler)
-                  .then(Mono.fromCallable(() -> Injector.inject(this, serviceInstances)))
-                  .then(Mono.fromCallable(() -> JmxMonitorMBean.start(this)))
-                  .then(compositeDiscovery.startListen(this))
-                  .publishOn(scheduler)
-                  .thenReturn(this);
-            })
->>>>>>> 1b61a0bc
         .onErrorResume(
             ex -> Mono.defer(this::shutdown).then(Mono.error(ex)).cast(Microservices.class))
         .doOnSuccess(m -> LOGGER.info("[{}][start] Started", id))
         .doOnTerminate(scheduler::dispose);
   }
 
-<<<<<<< HEAD
+  private Mono<ServiceDiscovery> createDiscovery(ServiceDiscoveryOptions options) {
+    return compositeDiscovery.createInstance(options);
+  }
+
+  private void registerInMethodRegistry(ServiceInfo serviceInfo) {
+    methodRegistry.registerService(
+        ServiceInfo.from(serviceInfo)
+            .errorMapperIfAbsent(errorMapper)
+            .dataDecoderIfAbsent(dataDecoder)
+            .authenticatorIfAbsent(authenticator)
+            .principalMapperIfAbsent(principalMapper)
+            .build());
   private Mono<ServiceEndpoint> initializeServiceEndpoint(Supplier<Address> serviceAddress) {
     Mono<? extends Collection<ServiceDefinition>> serviceDefinitionsMono =
         Mono.fromCallable(this.serviceFactory::getServiceDefinitions);
@@ -310,26 +277,6 @@
     return gatewayBootstrap.start(this, new GatewayOptions().call(this.call()));
   }
 
-=======
-  private Mono<GatewayBootstrap> startGateway(GatewayOptions options) {
-    return gatewayBootstrap.start(this, options);
-  }
-
-  private Mono<ServiceDiscovery> createDiscovery(ServiceDiscoveryOptions options) {
-    return compositeDiscovery.createInstance(options);
-  }
-
-  private void registerInMethodRegistry(ServiceInfo serviceInfo) {
-    methodRegistry.registerService(
-        ServiceInfo.from(serviceInfo)
-            .errorMapperIfAbsent(errorMapper)
-            .dataDecoderIfAbsent(dataDecoder)
-            .authenticatorIfAbsent(authenticator)
-            .principalMapperIfAbsent(principalMapper)
-            .build());
-  }
-
->>>>>>> 1b61a0bc
   public Address serviceAddress() {
     return transportBootstrap.transportAddress;
   }
@@ -680,50 +627,9 @@
     private final Disposable.Composite disposables = Disposables.composite();
     private Scheduler scheduler;
 
-<<<<<<< HEAD
-    private ServiceDiscoveryBootstrap(Function<ServiceEndpoint, ServiceDiscovery> factory) {
-      this.factory = factory;
-    }
-
-    private Mono<ServiceDiscovery> createInstance(ServiceEndpoint serviceEndpoint) {
-      return Mono.fromCallable(() -> discovery = factory.apply(serviceEndpoint));
-    }
-
-    private Mono<ServiceDiscovery> startListen(Microservices microservices) {
-      return Mono.defer(
-          () -> {
-            if (discovery instanceof NullServiceDiscovery) {
-              return Mono.just(discovery);
-            }
-
-            this.disposable =
-                this.discovery
-                    .listenDiscovery()
-                    .subscribe(event -> onDiscoveryEvent(microservices, event));
-
-            return this.discovery
-                .start()
-                .doOnSuccess(discovery -> this.discovery = discovery)
-                .doOnSubscribe(
-                    s -> LOGGER.info("[{}][serviceDiscovery][start] Starting", microservices.id()))
-                .doOnSuccess(
-                    discovery ->
-                        LOGGER.info(
-                            "[{}][serviceDiscovery][start] Started, address: {}",
-                            microservices.id(),
-                            discovery.address()))
-                .doOnError(
-                    ex ->
-                        LOGGER.error(
-                            "[{}][serviceDiscovery][start] Exception occurred: {}",
-                            microservices.id(),
-                            ex.toString()));
-          });
-=======
     private CompositeServiceDiscovery addOperator(UnaryOperator<ServiceDiscoveryOptions> operator) {
       this.operatorList.add(operator);
       return this;
->>>>>>> 1b61a0bc
     }
 
     private Mono<ServiceDiscovery> createInstance(ServiceDiscoveryOptions options) {
