package io.scalecube.services;

import static com.google.common.base.Preconditions.checkArgument;

<<<<<<< HEAD
import io.netty.buffer.ByteBuf;
=======
>>>>>>> ca4048b5
import io.scalecube.concurrency.Futures;
import io.scalecube.services.metrics.Metrics;
import io.scalecube.services.routing.Router;
import io.scalecube.streams.StreamMessage;

import com.codahale.metrics.Counter;
import com.codahale.metrics.Timer;
import com.codahale.metrics.Timer.Context;
import com.google.common.reflect.Reflection;

import org.slf4j.Logger;
import org.slf4j.LoggerFactory;

import rx.Observable;
import rx.subjects.PublishSubject;
import rx.subjects.Subject;

import java.lang.reflect.InvocationHandler;
import java.lang.reflect.Method;
import java.time.Duration;
import java.util.Collection;
import java.util.Objects;
import java.util.concurrent.CompletableFuture;

public class ServiceCall {

  private static final Logger LOGGER = LoggerFactory.getLogger(ServiceCall.class);

  public static Call call() {
    return new Call();
  }

  public static class Call {
<<<<<<< HEAD

    private Duration timeout = Duration.ofSeconds(30);
    private Router router;
    private Metrics metrics;
    private Timer latency;
    private Class<?> payloadType = ByteBuf.class;

=======

    private Duration timeout = Duration.ofSeconds(30);
    private Router router;
    private Metrics metrics;
    private Timer latency;

>>>>>>> ca4048b5
    public Call timeout(Duration timeout) {
      this.timeout = timeout;
      return this;
    }

    public Call router(Router router) {
      this.router = router;
      return this;
    }

<<<<<<< HEAD
    public Call payloadOf(Class<?> payloadType){
      this.payloadType = payloadType;
      return this;
    }

    public Call metrics(Metrics metrics) {
      this.metrics = metrics;
      this.latency = Metrics.timer(this.metrics, ServiceCall.class.getName(), "invoke");
      return this;
=======
    public Call metrics(Metrics metrics) {
      this.metrics = metrics;
      this.latency = Metrics.timer(this.metrics, ServiceCall.class.getName(), "invoke");
      return this;
    }

    /**
     * Invoke a request message and invoke a service by a given service name and method name. expected headers in
     * request: ServiceHeaders.SERVICE_REQUEST the logical name of the service. ServiceHeaders.METHOD the method name to
     * invoke message uses the router to select the target endpoint service instance in the cluster. Throws Exception in
     * case of an error or TimeoutException if no response if a given duration.
     *
     * @param request request with given headers.
     * @param timeout timeout
     * @return CompletableFuture with service call dispatching result.
     */
    public CompletableFuture<StreamMessage> invoke(StreamMessage request) {
      Messages.validate().serviceRequest(request);

      return this.invoke(request, router.route(request)
          .orElseThrow(() -> noReachableMemberException(request)), timeout);
>>>>>>> ca4048b5
    }

    /**
     * Invoke a request message and invoke a service by a given service name and method name. expected headers in
     * request: ServiceHeaders.SERVICE_REQUEST the logical name of the service. ServiceHeaders.METHOD the method name to
<<<<<<< HEAD
     * invoke message uses the router to select the target endpoint service instance in the cluster. Throws Exception in
     * case of an error or TimeoutException if no response if a given duration.
     * 
     * @param request request with given headers.
     * @return CompletableFuture with service call dispatching result.
     */
    public CompletableFuture<StreamMessage> invoke(StreamMessage request) {
      Messages.validate().serviceRequest(request);

      ServiceInstance serviceInstance = router.route(request).orElseThrow(() -> noReachableMemberException(request));
      return invoke(request, serviceInstance, timeout);
    }


    /**
     * Invoke a request message and invoke a service by a given service name and method name. expected headers in
     * request: ServiceHeaders.SERVICE_REQUEST the logical name of the service. ServiceHeaders.METHOD the method name to
     * invoke with default timeout.
     * 
     * @param request request with given headers.
     * @param serviceInstance target instance to invoke.
     * @return CompletableFuture with service call dispatching result.
     * @throws Exception in case of an error or TimeoutException if no response if a given duration.
     */
    public CompletableFuture<StreamMessage> invoke(StreamMessage request, ServiceInstance serviceInstance) {
      Messages.validate().serviceRequest(request);
      return invoke(request, serviceInstance, timeout);
    }

=======
     * invoke with default timeout.
     *
     * @param request request with given headers.
     * @param serviceInstance target instance to invoke.
     * @return CompletableFuture with service call dispatching result.
     * @throws Exception in case of an error or TimeoutException if no response if a given duration.
     */
    public CompletableFuture<StreamMessage> invoke(StreamMessage request, ServiceInstance serviceInstance)
        throws Exception {
      Messages.validate().serviceRequest(request);
      return invoke(request, serviceInstance, timeout);
    }

>>>>>>> ca4048b5
    /**
     * Invoke a request message and invoke a service by a given service name and method name. expected headers in
     * request: ServiceHeaders.SERVICE_REQUEST the logical name of the service. ServiceHeaders.METHOD the method name to
     * invoke. Throws Exception in case of an error or TimeoutException if no response if a given duration.
<<<<<<< HEAD
     * 
=======
     *
>>>>>>> ca4048b5
     * @param request request with given headers.
     * @param serviceInstance target instance to invoke.
     * @param duration of the response before TimeException is returned.
     * @return CompletableFuture with service call dispatching result.
     */
    public CompletableFuture<StreamMessage> invoke(final StreamMessage request, final ServiceInstance serviceInstance,
        final Duration duration) {

      Objects.requireNonNull(serviceInstance);
      Messages.validate().serviceRequest(request);
      serviceInstance.checkMethodExists(Messages.qualifierOf(request).getAction());

      final Context ctx = Metrics.time(latency);
      Metrics.mark(this.metrics, ServiceCall.class.getName(), "invoke", "request");
      Counter counter = Metrics.counter(metrics, ServiceCall.class.getName(), "invoke-pending");
      Metrics.inc(counter);

<<<<<<< HEAD
      CompletableFuture<StreamMessage> response = serviceInstance.invoke(request, payloadType);
=======
      CompletableFuture<StreamMessage> response = serviceInstance.invoke(request);
>>>>>>> ca4048b5
      Futures.withTimeout(response, duration)
          .whenComplete((value, error) -> {
            Metrics.dec(counter);
            Metrics.stop(ctx);
            if (error == null) {
              Metrics.mark(metrics, ServiceCall.class, "invoke", "response");
              response.complete(value);
            } else {
              Metrics.mark(metrics, ServiceCall.class.getName(), "invoke", "error");
              response.completeExceptionally(error);
            }
          });
      return response;

    }

    /**
     * Invoke all service instances with a given request message with a given service name and method name. expected
     * headers in request: ServiceHeaders.SERVICE_REQUEST the logical name of the service. ServiceHeaders.METHOD the
     * method name to invoke. retrieves routes from router by calling router.routes and send async to each endpoint once
<<<<<<< HEAD
     * a response is returned emit the response to the observable.
=======
     * a response is returned emit the response to the observable. uses a default duration timeout configured for this
     * proxy.
>>>>>>> ca4048b5
     *
     * @param request request with given headers.
     * @return Observable with stream of results for each service call dispatching result.
     */
    public Observable<StreamMessage> invokeAll(final StreamMessage request) {
<<<<<<< HEAD
=======
      return this.invokeAll(request, this.timeout);
    }

    /**
     * Invoke all service instances with a given request message with a given service name and method name. expected
     * headers in request: ServiceHeaders.SERVICE_REQUEST the logical name of the service. ServiceHeaders.METHOD the
     * method name to invoke. retrieves routes from router by calling router.routes and send async to each endpoint once
     * a response is returned emit the response to the observable.
     *
     * @param request request with given headers.
     * @param duration of the response before TimeException is returned.
     * @return Observable with stream of results for each service call dispatching result.
     */
    public Observable<StreamMessage> invokeAll(final StreamMessage request, final Duration duration) {
>>>>>>> ca4048b5
      final Subject<StreamMessage, StreamMessage> responsesSubject =
          PublishSubject.<StreamMessage>create().toSerialized();
      Collection<ServiceInstance> instances = router.routes(request);

      instances.forEach(instance -> {
        invoke(request).whenComplete((resp, error) -> {
          if (resp != null) {
            responsesSubject.onNext(resp);
          } else {
            responsesSubject.onNext(Messages.asError(new Error(instance.memberId(), error)));
          }
        });
      });
      return responsesSubject.onBackpressureBuffer();
    }

    /**
     * sending subscription request message to a service that returns Observable.
<<<<<<< HEAD
     * 
=======
     *
>>>>>>> ca4048b5
     * @param request containing subscription data.
     * @return rx.Observable for the specific stream.
     */
    public Observable<StreamMessage> listen(StreamMessage request) {

      Messages.validate().serviceRequest(request);

      ServiceInstance instance = router.route(request)
          .orElseThrow(() -> noReachableMemberException(request));
      checkArgument(instance.methodExists(Messages.qualifierOf(request).getAction()),
          "instance has no such requested method");

      return instance.listen(request);

    }

    /**
     * Create proxy creates a java generic proxy instance by a given service interface.
<<<<<<< HEAD
     * 
=======
     *
>>>>>>> ca4048b5
     * @param serviceInterface Service Interface type.
     * @return newly created service proxy object.
     */
    public <T> T api(final Class<T> serviceInterface) {
      final Call service = this;

      return Reflection.newProxy(serviceInterface, new InvocationHandler() {
        @Override
        public Object invoke(Object proxy, Method method, Object[] args) throws Throwable {
          Object check = objectToStringEqualsHashCode(method.getName(), serviceInterface, args);
          if (check != null)
            return check;
<<<<<<< HEAD
          
=======

>>>>>>> ca4048b5
          Metrics.mark(serviceInterface, metrics, method, "request");
          Object data = method.getParameterCount() != 0 ? args[0] : null;
          final StreamMessage reqMsg = StreamMessage.builder()
              .qualifier(Reflect.serviceName(serviceInterface), method.getName())
              .data(data)
              .build();

          if (method.getReturnType().equals(Observable.class)) {
            if (Reflect.parameterizedReturnType(method).equals(StreamMessage.class)) {
              return service.listen(reqMsg);
            } else {
              return service.listen(reqMsg).map(message -> message.data());
            }
          } else {
            return toReturnValue(method, service.invoke(reqMsg));
          }
        }

        @SuppressWarnings("unchecked")
        private CompletableFuture<T> toReturnValue(final Method method, final CompletableFuture<StreamMessage> reuslt) {
          final CompletableFuture<T> future = new CompletableFuture<>();

          if (method.getReturnType().equals(Void.TYPE)) {
            return (CompletableFuture<T>) CompletableFuture.completedFuture(Void.TYPE);

          } else if (method.getReturnType().equals(CompletableFuture.class)) {
            reuslt.whenComplete((value, ex) -> {
              if (ex == null) {
                Metrics.mark(serviceInterface, metrics, method, "response");
                if (!Reflect.parameterizedReturnType(method).equals(StreamMessage.class)) {
                  future.complete((T) value.data());
                } else {
                  future.complete((T) value);
                }
              } else {
                Metrics.mark(serviceInterface, metrics, method, "error");
                LOGGER.error("return value is exception: {}", ex);
                future.completeExceptionally(ex);
              }
            });
            return future;
          } else {
            LOGGER.error("return value is not supported type.");
            future.completeExceptionally(new UnsupportedOperationException());
          }
          return future;
        }
      });
    }

    private IllegalStateException noReachableMemberException(StreamMessage request) {
<<<<<<< HEAD

      LOGGER.error(
          "Failed  to invoke service, No reachable member with such service definition [{}], args [{}]",
          request.qualifier(), request);
      return new IllegalStateException("No reachable member with such service: " + request.qualifier());
    }
    
=======

      LOGGER.error(
          "Failed  to invoke service, No reachable member with such service definition [{}], args [{}]",
          request.qualifier(), request);
      return new IllegalStateException("No reachable member with such service: " + request.qualifier());
    }

>>>>>>> ca4048b5
    private Object objectToStringEqualsHashCode(String method, Class<?> serviceInterface, Object... args) {
      if (method.equals("hashCode")) {
        return serviceInterface.hashCode();
      } else if (method.equals("equals")) {
        return serviceInterface.equals(args[0]);
      } else if (method.equals("toString")) {
        return serviceInterface.toString();
      } else {
        return null;
      }
    }
  }
}<|MERGE_RESOLUTION|>--- conflicted
+++ resolved
@@ -2,10 +2,7 @@
 
 import static com.google.common.base.Preconditions.checkArgument;
 
-<<<<<<< HEAD
 import io.netty.buffer.ByteBuf;
-=======
->>>>>>> ca4048b5
 import io.scalecube.concurrency.Futures;
 import io.scalecube.services.metrics.Metrics;
 import io.scalecube.services.routing.Router;
@@ -39,7 +36,6 @@
   }
 
   public static class Call {
-<<<<<<< HEAD
 
     private Duration timeout = Duration.ofSeconds(30);
     private Router router;
@@ -47,14 +43,6 @@
     private Timer latency;
     private Class<?> payloadType = ByteBuf.class;
 
-=======
-
-    private Duration timeout = Duration.ofSeconds(30);
-    private Router router;
-    private Metrics metrics;
-    private Timer latency;
-
->>>>>>> ca4048b5
     public Call timeout(Duration timeout) {
       this.timeout = timeout;
       return this;
@@ -65,7 +53,6 @@
       return this;
     }
 
-<<<<<<< HEAD
     public Call payloadOf(Class<?> payloadType){
       this.payloadType = payloadType;
       return this;
@@ -75,88 +62,44 @@
       this.metrics = metrics;
       this.latency = Metrics.timer(this.metrics, ServiceCall.class.getName(), "invoke");
       return this;
-=======
-    public Call metrics(Metrics metrics) {
-      this.metrics = metrics;
-      this.latency = Metrics.timer(this.metrics, ServiceCall.class.getName(), "invoke");
-      return this;
-    }
-
-    /**
-     * Invoke a request message and invoke a service by a given service name and method name. expected headers in
-     * request: ServiceHeaders.SERVICE_REQUEST the logical name of the service. ServiceHeaders.METHOD the method name to
-     * invoke message uses the router to select the target endpoint service instance in the cluster. Throws Exception in
-     * case of an error or TimeoutException if no response if a given duration.
-     *
-     * @param request request with given headers.
-     * @param timeout timeout
-     * @return CompletableFuture with service call dispatching result.
-     */
-    public CompletableFuture<StreamMessage> invoke(StreamMessage request) {
-      Messages.validate().serviceRequest(request);
-
-      return this.invoke(request, router.route(request)
-          .orElseThrow(() -> noReachableMemberException(request)), timeout);
->>>>>>> ca4048b5
-    }
-
-    /**
-     * Invoke a request message and invoke a service by a given service name and method name. expected headers in
-     * request: ServiceHeaders.SERVICE_REQUEST the logical name of the service. ServiceHeaders.METHOD the method name to
-<<<<<<< HEAD
-     * invoke message uses the router to select the target endpoint service instance in the cluster. Throws Exception in
-     * case of an error or TimeoutException if no response if a given duration.
-     * 
-     * @param request request with given headers.
-     * @return CompletableFuture with service call dispatching result.
-     */
-    public CompletableFuture<StreamMessage> invoke(StreamMessage request) {
-      Messages.validate().serviceRequest(request);
+    }
+
+  /**
+
+   * Invoke a request message and invoke a service by a given service name and method name. expected headers in * request: ServiceHeaders.SERVICE_REQUEST the logical name of the service. ServiceHeaders.METHOD the method name to
+   * invokemessage uses the router to select the target endpoint service instance in the cluster. Throws Exception in* case of
+    an error or TimeoutException if no response if a given duration.
+   *
+   * @param request request with given headers.
+   * @return CompletableFuture with service call dispatching result.
+   */
+  public CompletableFuture<StreamMessage> invoke(StreamMessage request) {
+    Messages.validate().serviceRequest(request);
 
       ServiceInstance serviceInstance = router.route(request).orElseThrow(() -> noReachableMemberException(request));
       return invoke(request, serviceInstance, timeout);
     }
 
 
-    /**
-     * Invoke a request message and invoke a service by a given service name and method name. expected headers in
-     * request: ServiceHeaders.SERVICE_REQUEST the logical name of the service. ServiceHeaders.METHOD the method name to
-     * invoke with default timeout.
-     * 
-     * @param request request with given headers.
-     * @param serviceInstance target instance to invoke.
-     * @return CompletableFuture with service call dispatching result.
-     * @throws Exception in case of an error or TimeoutException if no response if a given duration.
-     */
-    public CompletableFuture<StreamMessage> invoke(StreamMessage request, ServiceInstance serviceInstance) {
-      Messages.validate().serviceRequest(request);
-      return invoke(request, serviceInstance, timeout);
-    }
-
-=======
-     * invoke with default timeout.
-     *
-     * @param request request with given headers.
-     * @param serviceInstance target instance to invoke.
-     * @return CompletableFuture with service call dispatching result.
-     * @throws Exception in case of an error or TimeoutException if no response if a given duration.
-     */
-    public CompletableFuture<StreamMessage> invoke(StreamMessage request, ServiceInstance serviceInstance)
-        throws Exception {
-      Messages.validate().serviceRequest(request);
-      return invoke(request, serviceInstance, timeout);
-    }
-
->>>>>>> ca4048b5
+  /**
+   * Invoke a request message and invoke a service by a given service name and method name. expected headers in
+   * request:ServiceHeaders.SERVICE_REQUEST the logical name of the service. ServiceHeaders.METHOD the method name to * invoke with default timeout.
+   *
+   * @param request request with given headers.
+   * @param serviceInstance target instance to invoke.
+   * @return CompletableFuture with service call dispatching result.
+   * @throws Exception in case of an error or TimeoutException if no response if a given duration.
+   */
+  public CompletableFuture<StreamMessage> invoke(StreamMessage request, ServiceInstance serviceInstance)  {
+    Messages.validate().serviceRequest(request);
+    return invoke(request, serviceInstance, timeout);
+  }
+
     /**
      * Invoke a request message and invoke a service by a given service name and method name. expected headers in
      * request: ServiceHeaders.SERVICE_REQUEST the logical name of the service. ServiceHeaders.METHOD the method name to
      * invoke. Throws Exception in case of an error or TimeoutException if no response if a given duration.
-<<<<<<< HEAD
-     * 
-=======
-     *
->>>>>>> ca4048b5
+     *
      * @param request request with given headers.
      * @param serviceInstance target instance to invoke.
      * @param duration of the response before TimeException is returned.
@@ -174,11 +117,7 @@
       Counter counter = Metrics.counter(metrics, ServiceCall.class.getName(), "invoke-pending");
       Metrics.inc(counter);
 
-<<<<<<< HEAD
       CompletableFuture<StreamMessage> response = serviceInstance.invoke(request, payloadType);
-=======
-      CompletableFuture<StreamMessage> response = serviceInstance.invoke(request);
->>>>>>> ca4048b5
       Futures.withTimeout(response, duration)
           .whenComplete((value, error) -> {
             Metrics.dec(counter);
@@ -199,34 +138,12 @@
      * Invoke all service instances with a given request message with a given service name and method name. expected
      * headers in request: ServiceHeaders.SERVICE_REQUEST the logical name of the service. ServiceHeaders.METHOD the
      * method name to invoke. retrieves routes from router by calling router.routes and send async to each endpoint once
-<<<<<<< HEAD
      * a response is returned emit the response to the observable.
-=======
-     * a response is returned emit the response to the observable. uses a default duration timeout configured for this
-     * proxy.
->>>>>>> ca4048b5
      *
      * @param request request with given headers.
      * @return Observable with stream of results for each service call dispatching result.
      */
     public Observable<StreamMessage> invokeAll(final StreamMessage request) {
-<<<<<<< HEAD
-=======
-      return this.invokeAll(request, this.timeout);
-    }
-
-    /**
-     * Invoke all service instances with a given request message with a given service name and method name. expected
-     * headers in request: ServiceHeaders.SERVICE_REQUEST the logical name of the service. ServiceHeaders.METHOD the
-     * method name to invoke. retrieves routes from router by calling router.routes and send async to each endpoint once
-     * a response is returned emit the response to the observable.
-     *
-     * @param request request with given headers.
-     * @param duration of the response before TimeException is returned.
-     * @return Observable with stream of results for each service call dispatching result.
-     */
-    public Observable<StreamMessage> invokeAll(final StreamMessage request, final Duration duration) {
->>>>>>> ca4048b5
       final Subject<StreamMessage, StreamMessage> responsesSubject =
           PublishSubject.<StreamMessage>create().toSerialized();
       Collection<ServiceInstance> instances = router.routes(request);
@@ -245,11 +162,7 @@
 
     /**
      * sending subscription request message to a service that returns Observable.
-<<<<<<< HEAD
-     * 
-=======
-     *
->>>>>>> ca4048b5
+     *
      * @param request containing subscription data.
      * @return rx.Observable for the specific stream.
      */
@@ -268,11 +181,7 @@
 
     /**
      * Create proxy creates a java generic proxy instance by a given service interface.
-<<<<<<< HEAD
-     * 
-=======
-     *
->>>>>>> ca4048b5
+     *
      * @param serviceInterface Service Interface type.
      * @return newly created service proxy object.
      */
@@ -285,11 +194,7 @@
           Object check = objectToStringEqualsHashCode(method.getName(), serviceInterface, args);
           if (check != null)
             return check;
-<<<<<<< HEAD
-          
-=======
-
->>>>>>> ca4048b5
+
           Metrics.mark(serviceInterface, metrics, method, "request");
           Object data = method.getParameterCount() != 0 ? args[0] : null;
           final StreamMessage reqMsg = StreamMessage.builder()
@@ -341,23 +246,13 @@
     }
 
     private IllegalStateException noReachableMemberException(StreamMessage request) {
-<<<<<<< HEAD
-
-      LOGGER.error(
-          "Failed  to invoke service, No reachable member with such service definition [{}], args [{}]",
-          request.qualifier(), request);
-      return new IllegalStateException("No reachable member with such service: " + request.qualifier());
-    }
-    
-=======
-
-      LOGGER.error(
-          "Failed  to invoke service, No reachable member with such service definition [{}], args [{}]",
-          request.qualifier(), request);
-      return new IllegalStateException("No reachable member with such service: " + request.qualifier());
-    }
-
->>>>>>> ca4048b5
+
+    LOGGER.error(
+        "Failed  to invoke service, No reachable member with such service definition [{}], args [{}]",
+        request.qualifier(), request);
+    return new IllegalStateException("No reachable member with such service: " + request.qualifier());
+    }
+
     private Object objectToStringEqualsHashCode(String method, Class<?> serviceInterface, Object... args) {
       if (method.equals("hashCode")) {
         return serviceInterface.hashCode();
