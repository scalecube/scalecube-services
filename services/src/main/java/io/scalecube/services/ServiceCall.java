--- conflicted
+++ resolved
@@ -62,7 +62,7 @@
      * request: ServiceHeaders.SERVICE_REQUEST the logical name of the service. ServiceHeaders.METHOD the method name to
      * invoke message uses the router to select the target endpoint service instance in the cluster. Throws Exception in
      * case of an error or TimeoutException if no response if a given duration.
-     * 
+     *
      * @param request request with given headers.
      * @param timeout timeout
      * @return CompletableFuture with service call dispatching result.
@@ -78,7 +78,7 @@
      * Invoke a request message and invoke a service by a given service name and method name. expected headers in
      * request: ServiceHeaders.SERVICE_REQUEST the logical name of the service. ServiceHeaders.METHOD the method name to
      * invoke with default timeout.
-     * 
+     *
      * @param request request with given headers.
      * @param serviceInstance target instance to invoke.
      * @return CompletableFuture with service call dispatching result.
@@ -94,7 +94,7 @@
      * Invoke a request message and invoke a service by a given service name and method name. expected headers in
      * request: ServiceHeaders.SERVICE_REQUEST the logical name of the service. ServiceHeaders.METHOD the method name to
      * invoke. Throws Exception in case of an error or TimeoutException if no response if a given duration.
-     * 
+     *
      * @param request request with given headers.
      * @param serviceInstance target instance to invoke.
      * @param duration of the response before TimeException is returned.
@@ -135,7 +135,7 @@
      * method name to invoke. retrieves routes from router by calling router.routes and send async to each endpoint once
      * a response is returned emit the response to the observable. uses a default duration timeout configured for this
      * proxy.
-     * 
+     *
      * @param request request with given headers.
      * @return Observable with stream of results for each service call dispatching result.
      */
@@ -148,7 +148,7 @@
      * headers in request: ServiceHeaders.SERVICE_REQUEST the logical name of the service. ServiceHeaders.METHOD the
      * method name to invoke. retrieves routes from router by calling router.routes and send async to each endpoint once
      * a response is returned emit the response to the observable.
-     * 
+     *
      * @param request request with given headers.
      * @param duration of the response before TimeException is returned.
      * @return Observable with stream of results for each service call dispatching result.
@@ -172,7 +172,7 @@
 
     /**
      * sending subscription request message to a service that returns Observable.
-     * 
+     *
      * @param request containing subscription data.
      * @return rx.Observable for the specific stream.
      */
@@ -191,7 +191,7 @@
 
     /**
      * Create proxy creates a java generic proxy instance by a given service interface.
-     * 
+     *
      * @param serviceInterface Service Interface type.
      * @return newly created service proxy object.
      */
@@ -202,15 +202,9 @@
         @Override
         public Object invoke(Object proxy, Method method, Object[] args) throws Throwable {
           Object check = objectToStringEqualsHashCode(method.getName(), serviceInterface, args);
-<<<<<<< HEAD
-          if (check != null) {
-            return check;
-          }
-=======
           if (check != null)
             return check;
->>>>>>> 80b7bcb6
-          
+
           Metrics.mark(serviceInterface, metrics, method, "request");
           Object data = method.getParameterCount() != 0 ? args[0] : null;
           final StreamMessage reqMsg = StreamMessage.builder()
@@ -268,7 +262,7 @@
           request.qualifier(), request);
       return new IllegalStateException("No reachable member with such service: " + request.qualifier());
     }
-    
+
     private Object objectToStringEqualsHashCode(String method, Class<?> serviceInterface, Object... args) {
       if (method.equals("hashCode")) {
         return serviceInterface.hashCode();
