package io.scalecube.services;

import io.scalecube.transport.Address;
import io.scalecube.transport.Message;

import rx.Observable;

import java.util.Map;
import java.util.concurrent.CompletableFuture;

public interface ServiceInstance {

<<<<<<< HEAD
=======
  String serviceName();

>>>>>>> f6f8eb59
  CompletableFuture<Message> invoke(Message request) ;

  Observable<Message> listen(Message request);
  
  String serviceName();
  
  String memberId();

  Boolean isLocal();

  Map<String, String> tags();

  Address address();
}<|MERGE_RESOLUTION|>--- conflicted
+++ resolved
@@ -10,17 +10,12 @@
 
 public interface ServiceInstance {
 
-<<<<<<< HEAD
-=======
-  String serviceName();
-
->>>>>>> f6f8eb59
   CompletableFuture<Message> invoke(Message request) ;
 
   Observable<Message> listen(Message request);
   
   String serviceName();
-  
+
   String memberId();
 
   Boolean isLocal();
