--- conflicted
+++ resolved
@@ -218,15 +218,9 @@
     ServiceCall serviceCall = microservices.call();
 
     StepVerifier.create(
-<<<<<<< HEAD
-        serviceCall.requestOne(
-            ServiceMessage.from(request).qualifier("/greetings/greetingMessage").build(),
-            GreetingResponse.class))
-=======
             serviceCall.requestOne(
                 ServiceMessage.from(request).qualifier("v1/greetings/greetingMessage").build(),
                 GreetingResponse.class))
->>>>>>> 46ffedc3
         .assertNext(
             message -> {
               assertEquals(GreetingResponse.class, message.data().getClass());
@@ -240,15 +234,9 @@
         .verify(timeout);
 
     StepVerifier.create(
-<<<<<<< HEAD
-        serviceCall.requestOne(
-            ServiceMessage.from(request).qualifier("/greetings/greetingMessage2").build(),
-            GreetingResponse.class))
-=======
             serviceCall.requestOne(
                 ServiceMessage.from(request).qualifier("v1/greetings/greetingMessage2").build(),
                 GreetingResponse.class))
->>>>>>> 46ffedc3
         .assertNext(
             message -> {
               assertEquals(GreetingResponse.class, message.data().getClass());
