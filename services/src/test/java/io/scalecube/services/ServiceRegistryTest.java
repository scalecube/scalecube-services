--- conflicted
+++ resolved
@@ -124,11 +124,13 @@
               cluster.add(ms2);
             })
         .assertNext(event -> assertEquals(ENDPOINT_ADDED, event.type()))
-        .then(() -> cluster.remove(2).shutdown().block(TIMEOUT))
-        .assertNext(event -> assertEquals(ENDPOINT_LEAVING, event.type()))
-        .assertNext(event -> assertEquals(ENDPOINT_REMOVED, event.type()))
-        .then(() -> cluster.remove(1).shutdown().block(TIMEOUT))
-        .assertNext(event -> assertEquals(ENDPOINT_LEAVING, event.type()))
+        .then(() -> cluster.remove(2).shutdown().block())
+        .assertNext(event -> assertEquals(ENDPOINT_LEAVING, event.type()))
+        .thenAwait(TIMEOUT)
+        .assertNext(event -> assertEquals(ENDPOINT_REMOVED, event.type()))
+        .then(() -> cluster.remove(1).shutdown().block())
+        .assertNext(event -> assertEquals(ENDPOINT_LEAVING, event.type()))
+        .thenAwait(TIMEOUT)
         .assertNext(event -> assertEquals(ENDPOINT_REMOVED, event.type()))
         .thenCancel()
         .verify(TIMEOUT);
@@ -143,14 +145,8 @@
         .thenCancel()
         .verify(TIMEOUT);
 
-<<<<<<< HEAD
-    Mono.when(cluster.stream().map(Scalecube::shutdown).toArray(Mono[]::new))
-        .then(Mono.delay(TIMEOUT))
-        .block();
-=======
-    Mono.whenDelayError(cluster.stream().map(Microservices::shutdown).toArray(Mono[]::new))
+    Mono.whenDelayError(cluster.stream().map(Scalecube::shutdown).toArray(Mono[]::new))
         .block(TIMEOUT);
->>>>>>> 245aab2e
   }
 
   @ParameterizedTest
@@ -204,14 +200,8 @@
         .thenCancel()
         .verify(TIMEOUT);
 
-<<<<<<< HEAD
-    Mono.when(cluster.stream().map(Scalecube::shutdown).toArray(Mono[]::new))
-        .then(Mono.delay(TIMEOUT))
-        .block();
-=======
     Mono.whenDelayError(cluster.stream().map(Microservices::shutdown).toArray(Mono[]::new))
         .block(TIMEOUT);
->>>>>>> 245aab2e
   }
 
   private Function<ServiceEndpoint, ServiceDiscovery> defServiceDiscovery(
