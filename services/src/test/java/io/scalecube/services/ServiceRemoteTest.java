--- conflicted
+++ resolved
@@ -60,11 +60,7 @@
 
   private static Microservices serviceProvider() {
     return Microservices.builder()
-<<<<<<< HEAD
-        .seeds(gateway.address())
-=======
         .discovery(options -> options.seeds(gateway.discovery().address()))
->>>>>>> 109ed4aa
         .services(new GreetingServiceImpl())
         .startAwait();
   }
@@ -195,11 +191,7 @@
     // noinspection unused
     Microservices provider =
         Microservices.builder()
-<<<<<<< HEAD
-            .seeds(gateway.address())
-=======
             .discovery(options -> options.seeds(gateway.discovery().address()))
->>>>>>> 109ed4aa
             .services(new CoarseGrainedServiceImpl()) // add service a and b
             .startAwait();
 
@@ -220,14 +212,10 @@
     // Create microservices instance cluster.
     // noinspection unused
     Microservices provider =
-<<<<<<< HEAD
-        Microservices.builder().seeds(gateway.address()).services(another).startAwait();
-=======
         Microservices.builder()
             .discovery(options -> options.seeds(gateway.discovery().address()))
             .services(another)
             .startAwait();
->>>>>>> 109ed4aa
 
     // Get a proxy to the service api.
     CoarseGrainedService service = gateway.call().create().api(CoarseGrainedService.class);
@@ -244,11 +232,7 @@
     // Create microservices instance cluster.
     Microservices ms =
         Microservices.builder()
-<<<<<<< HEAD
-            .seeds(gateway.address())
-=======
             .discovery(options -> options.seeds(gateway.discovery().address()))
->>>>>>> 109ed4aa
             .services(another) // add service a and b
             .startAwait();
 
@@ -272,11 +256,7 @@
     // Create microservices instance cluster.
     Microservices provider =
         Microservices.builder()
-<<<<<<< HEAD
-            .seeds(gateway.address())
-=======
             .discovery(options -> options.seeds(gateway.discovery().address()))
->>>>>>> 109ed4aa
             .services(another) // add service a and b
             .startAwait();
 
@@ -360,7 +340,7 @@
     Microservices ms =
         Microservices.builder().tags(tags).services(new GreetingServiceImpl()).startAwait();
 
-    assertTrue(ms.serviceEndpoint().tags().containsKey("HOSTNAME"));
+    assertTrue(ms.discovery().endpoint().tags().containsKey("HOSTNAME"));
   }
 
   @Test
