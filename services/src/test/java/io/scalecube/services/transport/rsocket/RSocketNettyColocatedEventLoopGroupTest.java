--- conflicted
+++ resolved
@@ -47,12 +47,9 @@
             .serviceFactory(ScalecubeServiceFactory.fromInstances(new Facade()))
             .startAwait();
 
-<<<<<<< HEAD
-    PingService pingService = () -> Mono.just(Thread.currentThread().getName());
-=======
     final Address facadeAddress = facade.discovery("facade").address();
 
->>>>>>> 1b61a0bc
+    PingService pingService = () -> Mono.just(Thread.currentThread().getName());
     this.ping =
         Microservices.builder()
             .discovery(
