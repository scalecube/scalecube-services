--- conflicted
+++ resolved
@@ -105,15 +105,9 @@
       dataBuffer = ByteBufAllocator.DEFAULT.buffer();
       try {
         dataCodec.encode(new ByteBufOutputStream(dataBuffer), message.data());
-<<<<<<< HEAD
-      } catch (Throwable t) {
-        LOGGER.error("Failed to encode data on: {}, cause: {}", message, t);
-        ReferenceCountUtil.safeRelease(dataBuffer);
-=======
       } catch (Throwable ex) {
         ReferenceCountUtil.safestRelease(dataBuffer);
         LOGGER.error("Failed to encode data on: {}, cause: {}", message, ex);
->>>>>>> 4485e51c
         throw new MessageCodecException(
             "Failed to encode data on message q=" + message.qualifier(), t);
       }
@@ -124,11 +118,8 @@
       try {
         headersCodec.encode(new ByteBufOutputStream(headersBuffer), message.headers());
       } catch (Throwable ex) {
-<<<<<<< HEAD
-=======
         ReferenceCountUtil.safestRelease(headersBuffer);
         ReferenceCountUtil.safestRelease(dataBuffer); // release data as well
->>>>>>> 4485e51c
         LOGGER.error("Failed to encode headers on: {}, cause: {}", message, ex);
         ReferenceCountUtil.safeRelease(headersBuffer);
         throw new MessageCodecException(
