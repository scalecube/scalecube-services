--- conflicted
+++ resolved
@@ -317,25 +317,12 @@
     microservicesExtension.startServices(microservicesExtension.getGatewayAddress());
     websocketExtension.startWebsocketServer(microservicesExtension.getGateway());
 
-<<<<<<< HEAD
-    Publisher<GatewayMessage> requests = Flux.range(0, REQUEST_NUM)
-        .map(i -> GatewayMessage.from(GREETING_EMPTY_ONE).streamId(i.longValue()).build());
-
-    StepVerifier.FirstStep<GatewayMessage> stepVerifier = StepVerifier
-        .create(websocketExtension
-            .newInvocationForMessages(requests)
-            .invoke());
-
-    IntStream.range(0, REQUEST_NUM)
-        .forEach(i -> stepVerifier.assertNext(this::assertCompleteMessage));
-=======
     Publisher<GatewayMessage> requests = Mono.just(GatewayMessage.from(GREETING_EMPTY_ONE).streamId(STREAM_ID).build());
->>>>>>> 42573655
 
     StepVerifier.create(websocketExtension.newInvocationForMessages(requests).invoke())
-        .assertNext(msg -> assertMessage(null, msg))
         .assertNext(this::assertCompleteMessage)
-        .expectComplete().verify(TIMEOUT);
+        .expectComplete()
+        .verify(TIMEOUT);
   }
 
   @Test
